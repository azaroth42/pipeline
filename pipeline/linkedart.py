from contextlib import suppress
import warnings
import urllib.parse
import calendar

from cromulent import model, vocab
from cromulent.model import factory
from cromulent.extract import extract_physical_dimensions
from pipeline.util.cleaners import ymd_to_datetime

factory.auto_id_type = 'uuid'
vocab.add_art_setter()

def add_crom_data(data: dict, what=None):
	data['_CROM_FACTORY'] = factory
	data['_LOD_OBJECT'] = what
	return data

def get_crom_object(data: dict):
	if data is None:
		return None
	return data.get('_LOD_OBJECT')

class MakeLinkedArtRecord:
	def set_properties(self, data, thing):
		'''
		The following keys in `data` are handled to set properties on `thing`:

		`referred_to_by`
		`identifiers`
		`names` -	An array of arrays of one or two elements. The first element of each
					array is a name string, and is set as the value of a `model.Name` for
					`thing`. If there is a `dict` second element, its contents are used to
					assert properties of the name. An array associated with the key
					`'referred_to_by'` will be used to assert that the `LinguisticObject`s
					(or `dict`s representing a `LinguisticObject`) refer to the name.

		Example data:

		{
			'names': [
				['J. Paul Getty'],
				[
					'Getty',
					{
						'referred_to_by': [
							{'uri': 'tag:getty.edu,2019:digital:pipeline:REPLACE-WITH-UUID:knoedler#K-ROW-1-2-3'},
							model.LinguisticObject(ident='tag:getty.edu,2019:digital:pipeline:REPLACE-WITH-UUID:knoedler#K-ROW-1-7-10'),
						]
					}
				]
			]
		}
		'''
		for notedata in data.get('referred_to_by', []):
			if isinstance(notedata, tuple):
				content, itype = notedata
				if itype is not None:
					if isinstance(itype, type):
						note = itype(content=content)
					elif isinstance(itype, object):
						note = itype
						note.content = content
					else:
						note = vocab.Note(content=content)
						note.classified_as = itype
			elif isinstance(notedata, str):
				note = vocab.Note(content=notedata)
			else:
				note = notedata
			thing.referred_to_by = note

		for identifier in data.get('identifiers', []):
			if isinstance(identifier, tuple):
				content, itype = identifier
				if itype is not None:
					if isinstance(itype, type):
						ident = itype(ident='', content=content)
						if not content:
							warnings.warn(f'Setting empty identifier on {thing.id}')
					elif isinstance(itype, object):
						ident = itype
						ident.content = content
						if not content:
							warnings.warn(f'Setting empty identifier on {thing.id}')
					else:
						ident = model.Identifier(ident='')
						if not content:
							warnings.warn(f'Setting empty identifier on {thing.id}')
						ident.content = content
						ident.classified_as = itype
			else:
				ident = identifier
# 				c = ident.content
			thing.identified_by = ident

		if not hasattr(thing, '_label') and 'label' in data:
			setattr(thing, '_label', data['label'])

		for namedata in data.get('names', []):
			# namedata should take the form of:
			# ["A. Name"]
			# ["A. Name", {'referred_to_by': [{'uri': 'URI-OF-LINGUISTIC_OBJECT'}, model.LinguisticObject()]}]
			name, *properties = namedata
			n = set_la_name(thing, name)
			self.set_lo_properties(n, *properties)

	def set_lo_properties(self, n, *properties):
		for props in properties:
			assert isinstance(props, dict)
			for ref in props.get('referred_to_by', []):
				if isinstance(ref, dict):
					if 'uri' in ref:
						l = model.LinguisticObject(ident=ref['uri'])
					elif 'uuid' in data:
						l = model.LinguisticObject(ident="urn:uuid:%s" % ref['uuid'])
					else:
						raise Exception(f'MakeLinkedArtRecord call attempt to set name {name} with a non-identified reference: {ref}')
				elif isinstance(ref, object):
					l = ref
				else:
					raise Exception(f'MakeLinkedArtRecord call attempt to set name {name} with an unrecognized reference type: {ref}')
				n.referred_to_by = l

	def __call__(self, data: dict):
		if '_LOD_OBJECT' in data:
			thing = data['_LOD_OBJECT']
		else:
			otype = data['object_type']
			if 'uri' in data:
				thing = otype(ident=data['uri'])
			elif 'uuid' in data:
				thing = otype(ident="urn:uuid:%s" % data['uuid'])
			else:
				raise Exception('MakeLinkedArtRecord called with a dictionary with neither uuid or uri member')

		self.set_properties(data, thing)

		return add_crom_data(data=data, what=thing)

def set_la_name(thing, value, title_type=None, set_label=False):
	if value is None:
		return None
	if isinstance(value, tuple):
		label, language = value
	else:
		label = value
		language = None
	if set_label:
		thing._label = label
	name = model.Name(ident='', content=label)
	if title_type is not None:
		name.classified_as = title_type
	if not label:
		warnings.warn(f'Setting empty name on {thing.id}')
	thing.identified_by = name
	if language is not None:
		name.language = language
	return name

class MakeLinkedArtLinguisticObject(MakeLinkedArtRecord):
	# TODO: document the expected format of data['translations']
	# TODO: document the expected format of data['identifiers']
	def set_properties(self, data, thing):
		super().set_properties(data, thing)

		# TODO: this whole title_type thing isn't right. most of the identifiers below aren't titles
		title_type = model.Type(ident='http://vocab.getty.edu/aat/300417193', label='Title')
		name = None
		if 'label' in data:
			name = set_la_name(thing, data['label'], title_type, set_label=True)

		for t in data.get('translations', []):
			n = set_la_name(thing, t, title_type)
			if name is not None:
				n.translation_of = name

		for content, itype, notes in data.get('qualified_identifiers', []):
			ident = itype(content=content)
			if not content:
				warnings.warn(f'Setting empty identifier on {thing.id}')
			thing.identified_by = ident
			for n in notes:
				ident.referred_to_by = n

		code_type = None # TODO: is there a model.Type value for this sort of code?
		for c in data.get('classifications', []):
			if isinstance(c, model.Type):
				classification = c
			else:
				cid, label = c
				name = model.Name()
				name.classified_as = title_type
				name.content = label

				classification = model.Type(label=label)
				if not label:
					warnings.warn(f'Setting empty name on {classification.id}')
				classification.identified_by = name

				code = model.Identifier()
				code.classified_as = code_type
				if not cid:
					warnings.warn(f'Setting empty identifier on {code.id}')
				code.content = cid
				classification.identified_by = code
			thing.about = classification

		for c in data.get('indexing', []):
			if isinstance(c, tuple):
				cid, label = c
				name = model.Name()
				name.classified_as = title_type
				name.content = label

				indexing = model.Type(label=label)
				if not label:
					warnings.warn(f'Setting empty name on {indexing.id}')
				indexing.identified_by = name

				code = model.Identifier()
				code.classified_as = code_type
				code.content = cid
				if not cid:
					warnings.warn(f'Setting empty identifier on {code.id}')
				indexing.identified_by = code
			else:
				indexing = c
			thing.about = indexing

		parents = data.get('part_of', [])
		for parent_data in parents:
			parent = get_crom_object(parent_data)
			thing.part_of = parent

		for carrier in data.get('carried_by', []):
			hmo = get_crom_object(carrier)
			thing.carried_by = hmo


	def __call__(self, data: dict):
		if 'object_type' not in data:
			data['object_type'] = model.LinguisticObject
		return super().__call__(data)


class MakeLinkedArtHumanMadeObject(MakeLinkedArtRecord):
	def set_properties(self, data, thing):
		super().set_properties(data, thing)
		title_type = model.Type(ident='http://vocab.getty.edu/aat/300417193', label='Title') # TODO: is this the right aat URI?
		if 'label' in data:
			set_la_name(thing, data['label'], title_type, set_label=True)

		if 'title' in data:
			# TODO: This needs to be a PrimaryName, not a Name classified as a Title
			title = data['title']
			if isinstance(title, str):
				set_la_name(thing, title, title_type, set_label=True)
			elif isinstance(title, (list, tuple)):
				value, *properties = title
				n = set_la_name(thing, value, title_type, set_label=True)
				n.classified_as = title_type
				self.set_lo_properties(n, *properties)
				thing.identified_by = n

		parents = data.get('part_of', [])
		for parent_data in parents:
			parent = get_crom_object(parent_data)
			thing.part_of = parent

		for carried in data.get('carries', []):
			lo = get_crom_object(carried)
			thing.carries = lo

		for coll in data.get('member_of', []):
			thing.member_of = coll

		for annotation in data.get('annotations', []):
			a = model.Annotation(ident='', content=annotation)
			thing.carries = a


class MakeLinkedArtAbstract(MakeLinkedArtLinguisticObject):
	pass

class MakeLinkedArtAgent(MakeLinkedArtRecord):
	def set_properties(self, data, thing):
		super().set_properties(data, thing)
		with suppress(ValueError, TypeError):
			ulan = int(data.get('ulan'))
			if ulan:
				thing.exact_match = model.BaseResource(ident=f'http://vocab.getty.edu/ulan/{ulan}')

<<<<<<< HEAD
		if 'name' in data:
			title_type = model.Type(ident='http://vocab.getty.edu/aat/300417193', label='Title')
			name = data['name']
			if isinstance(name, str):
				set_la_name(thing, name, title_type, set_label=True)
			elif isinstance(name, (list, tuple)):
				value, *properties = name
				n = model.Name(ident='', content=value)
				n.classified_as = title_type
				self.set_lo_properties(n, *properties)
				thing.identified_by = n

class MakeLinkedArtOrganization(MakeLinkedArtAgent):
	def set_properties(self, data, thing):
		super().set_properties(data, thing)
		with suppress(KeyError):
			thing._label = str(data['label'])

		if 'events' in data:
			for event in data['events']:
				thing.carried_out = event
=======
		for event in data.get('events', []):
			thing.carried_out = event
>>>>>>> 6e6061a2

	def __call__(self, data: dict):
		if 'object_type' not in data:
			data['object_type'] = model.Group
		return super().__call__(data)

class MakeLinkedArtAuctionHouseOrganization(MakeLinkedArtOrganization):
	def __call__(self, data: dict):
		if 'object_type' not in data:
			data['object_type'] = vocab.AuctionHouseOrg
		return super().__call__(data)


# XXX Reconcile with provenance.timespan_from_outer_bounds
def make_ymd_timespan(data: dict, start_prefix="", end_prefix="", label=""):
	y = f'{start_prefix}year'
	m = f'{start_prefix}month'
	d = f'{start_prefix}day'
	y2 = f'{end_prefix}year'
	m2 = f'{end_prefix}month'
	d2 = f'{end_prefix}day'	

	t = model.TimeSpan(ident='')
	if not label:
		label = ymd_to_label(data[y], data[m], data[d])
		if y != y2:
			lbl2 = ymd_to_label(data[y2], data[m2], data[d2])
			label = f'{label} to {lbl2}'
	t._label = label
	if not label:
		warnings.warn(f'Setting empty name on {t.id}')
	t.identified_by = model.Name(ident='', content=label)
	t.begin_of_the_begin = ymd_to_datetime(data[y], data[m], data[d])
	t.end_of_the_end = ymd_to_datetime(data[y2], data[m2], data[d2], which="end")
	return t

def ymd_to_label(year, month, day):
	# Return monthname day year
	if not year:
		return "Unknown"
	if not month:
		return str(year)
	if not isinstance(month, int):
		try:
			month = int(month)
			month_name = calendar.month_name[month]
		except:
			# Assume it's already a name of a month
			month_name = month
	else:
		month_name = calendar.month_name[month]
	if day:
		return f'{month_name} {day}, {year}'
	else:
		return f'{month_name} {year}'


class MakeLinkedArtPerson(MakeLinkedArtAgent):
	def set_properties(self, data, who):
		super().set_properties(data, who)
		with suppress(KeyError):
			who._label = str(data['label'])

		for ns in ['aat_nationality_1', 'aat_nationality_2','aat_nationality_3']:
			# add nationality
			n = data.get(ns)
			# XXX Strip out antique / modern anonymous as a nationality
			if n:
				if int(n) in [300310546,300264736]:
					break
				natl = vocab.Nationality(ident="http://vocab.getty.edu/aat/%s" % n)
				who.classified_as = natl
				natl._label = str(data[ns+'_label'])
			else:
				break

		# nationality field can contain other information, but not useful.
		# XXX Intentionally ignored but validate with GRI

		if data.get('active_early') or data.get('active_late'):
			act = vocab.Active()
			ts = model.TimeSpan(ident='')
			if data['active_early']:
				ts.begin_of_the_begin = "%s-01-01:00:00:00Z" % (data['active_early'],)
				ts.end_of_the_begin = "%s-01-01:00:00:00Z" % (data['active_early']+1,)
			if data['active_late']:
				ts.begin_of_the_end = "%s-01-01:00:00:00Z" % (data['active_late'],)
				ts.end_of_the_end = "%s-01-01:00:00:00Z" % (data['active_late']+1,)
			ts._label = "%s-%s" % (data['active_early'], data['active_late'])
			act.timespan = ts
			who.carried_out = act

		for event in data.get('events', []):
			who.carried_out = event

		if data.get('birth'):
			b = model.Birth()
			ts = model.TimeSpan(ident='')
			if 'birth_clean' in data and data['birth_clean']:
				if data['birth_clean'][0]:
					ts.begin_of_the_begin = data['birth_clean'][0].strftime("%Y-%m-%dT%H:%M:%SZ")
				if data['birth_clean'][1]:
					ts.end_of_the_end = data['birth_clean'][1].strftime("%Y-%m-%dT%H:%M:%SZ")
			ts._label = data['birth']
			b.timespan = ts
			b._label = "Birth of %s" % who._label
			who.born = b

		if data.get('death'):
			d = model.Death()
			ts = model.TimeSpan(ident='')
			if 'death_clean' in data and data['death_clean']:
				if data['death_clean'][0]:
					ts.begin_of_the_begin = data['death_clean'][0].strftime("%Y-%m-%dT%H:%M:%SZ")
				if data['death_clean'][1]:
					ts.end_of_the_end = data['death_clean'][1].strftime("%Y-%m-%dT%H:%M:%SZ")
			ts._label = data['death']
			d.timespan = ts
			d._label = "Death of %s" % who._label
			who.died = d

		# Locations are names of residence places (P74 -> E53)
		# XXX FIXME: Places are their own model
		if 'places' in data:
			for p in data['places']:
				pl = model.Place()
				#pl._label = p['label']
				#nm = model.Name()
				#nm.content = p['label']
				#pl.identified_by = nm
				#for s in p['sources']:
				#		l = model.LinguisticObject(ident="urn:uuid:%s" % s[1])
					# l._label = _row_label(s[2], s[3], s[4])
				#	pl.referred_to_by = l
				who.residence = pl

		for uri in data.get('exact_match', []):
			who.exact_match = uri

	def __call__(self, data: dict):
		if 'object_type' not in data:
			data['object_type'] = model.Person
		return super().__call__(data)

def make_la_place(data:dict, base_uri=None):
	'''
	Given a dictionary representing data about a place, construct a model.Place object,
	assign it as the crom data in the dictionary, and return the dictionary.

	The dictionary keys used to construct the place object are:

	- name
	- type (one of: 'City' or 'Country')
	- part_of (a recursive place dictionary)
	'''
	TYPES = {
		'city': vocab.instances['city'],
		'province': vocab.instances['province'],
		'state': vocab.instances['province'],
		'country': vocab.instances['nation'],
	}

	if data is None:
		return None
	type_name = data.get('type', 'place').lower()
	name = data['name']
	label = name
	parent_data = data.get('part_of')

	place_type = TYPES.get(type_name)
	parent = None
	if parent_data:
		parent_data = make_la_place(parent_data, base_uri=base_uri)
		parent = get_crom_object(parent_data)
		label = f'{label}, {parent._label}'

	placeargs = {'label': label}
	if data.get('uri'):
		placeargs['ident'] = data['uri']
	elif base_uri:
		data['uri'] = base_uri + urllib.parse.quote(label)
		placeargs['ident'] = data['uri']

	p = model.Place(**placeargs)
	if place_type:
		p.classified_as = place_type
	if name:
		p.identified_by = model.Name(ident='', content=name)
	else:
		warnings.warn(f'Place with missing name on {p.id}')
	if parent:
		p.part_of = parent
	return add_crom_data(data=data, what=p)

class PopulateObject:
	'''
	Shared functionality for project-specific bonobo node sub-classes to populate
	object records.
	'''
	@staticmethod
	def populate_object_statements(data:dict, default_unit=None):
		hmo = get_crom_object(data)
		materials = data.get('materials')
		if materials:
			matstmt = vocab.MaterialStatement(ident='', content=materials)
			sales_record = get_crom_object(data.get('_record'))
			if sales_record:
				matstmt.referred_to_by = sales_record
			hmo.referred_to_by = matstmt

		dimstr = data.get('dimensions')
		if dimstr:
			dimstmt = vocab.DimensionStatement(ident='', content=dimstr)
			sales_record = get_crom_object(data.get('_record'))
			if sales_record:
				dimstmt.referred_to_by = sales_record
			hmo.referred_to_by = dimstmt
			for dim in extract_physical_dimensions(dimstr, default_unit=default_unit):
				if sales_record:
					dim.referred_to_by = sales_record
				hmo.dimension = dim
		else:
			pass
	# 		print(f'No dimension data was parsed from the dimension statement: {dimstr}')
<|MERGE_RESOLUTION|>--- conflicted
+++ resolved
@@ -291,7 +291,6 @@
 			if ulan:
 				thing.exact_match = model.BaseResource(ident=f'http://vocab.getty.edu/ulan/{ulan}')
 
-<<<<<<< HEAD
 		if 'name' in data:
 			title_type = model.Type(ident='http://vocab.getty.edu/aat/300417193', label='Title')
 			name = data['name']
@@ -310,13 +309,8 @@
 		with suppress(KeyError):
 			thing._label = str(data['label'])
 
-		if 'events' in data:
-			for event in data['events']:
-				thing.carried_out = event
-=======
 		for event in data.get('events', []):
 			thing.carried_out = event
->>>>>>> 6e6061a2
 
 	def __call__(self, data: dict):
 		if 'object_type' not in data:
