import pprint
from contextlib import suppress

from cromulent import model, vocab
from cromulent.model import factory
factory.auto_id_type = 'uuid'
vocab.add_art_setter()

from pipeline.util.cleaners import ymd_to_datetime
import calendar

def add_crom_data(data: dict, what=None):
	data['_CROM_FACTORY'] = factory
	data['_LOD_OBJECT'] = what
	return data

def get_crom_object(data: dict):
	if data is None:
		return None
	return data.get('_LOD_OBJECT')

class MakeLinkedArtRecord:
	def set_properties(self, data, thing):
		'''
		The following keys in `data` are handled to set properties on `thing`:
		
		`referred_to_by`
		`identifiers`
		`names` -	An array of arrays of one or two elements. The first element of each
					array is a name string, and is set as the value of a `model.Name` for
					`thing`. If there is a `dict` second element, its contents are used to
					assert properties of the name. An array associated with the key
					`'referred_to_by'` will be used to assert that the `LinguisticObject`s
					(or `dict`s representing a `LinguisticObject`) refer to the name.

		Example data:
		
		{
			'names': [
				['J. Paul Getty'],
				[
					'Getty',
					{
						'referred_to_by': [
							{'uri': 'tag:getty.edu,2019:digital:pipeline:knoedler:REPLACE-WITH-UUID#K-ROW-1-2-3'},
							model.LinguisticObject(ident='tag:getty.edu,2019:digital:pipeline:knoedler:REPLACE-WITH-UUID#K-ROW-1-7-10'),
						]
					}
				]
			]
		}
		'''
		for notedata in data.get('referred_to_by', []):
			if isinstance(notedata, tuple):
				content, itype = notedata
				if itype is not None:
					if isinstance(itype, type):
						note = itype(content=content)
					elif isinstance(itype, object):
						note = itype
						note.content = content
					else:
						note = vocab.Note(content=content)
						note.classified_as = itype
			else:
				note = vocab.Note(content=notedata)
			thing.referred_to_by = note

		for identifier in data.get('identifiers', []):
			if isinstance(identifier, tuple):
				content, itype = identifier
				if itype is not None:
					if isinstance(itype, type):
						ident = itype(content=content)
					elif isinstance(itype, object):
						ident = itype
						ident.content = content
					else:
						ident = model.Identifier()
						ident.content = content
						ident.classified_as = itype
			else:
				ident = identifier
			thing.identified_by = ident

		for namedata in data.get('names', []):
			# namedata should take the form of:
			# ["A. Name"]
			# ["A. Name", {'referred_to_by': [{'uri': 'URI-OF-LINGUISTIC_OBJECT'}, model.LinguisticObject()]}]
			name, *properties = namedata
			n = set_la_name(thing, name)
			for props in properties:
				assert(isinstance(props, dict))
				for ref in props.get('referred_to_by', []):
					if isinstance(ref, dict):
						if 'uri' in ref:
							l = model.LinguisticObject(ident=ref['uri'])
						elif 'uuid' in data:
							l = model.LinguisticObject(ident="urn:uuid:%s" % ref['uuid'])
						else:
							raise Exception(f'MakeLinkedArtRecord call attempt to set name {name} with a non-identified reference: {ref}')
					elif isinstance(ref, object):
						l = ref
					else:
						raise Exception(f'MakeLinkedArtRecord call attempt to set name {name} with an unrecognized reference type: {ref}')
					n.referred_to_by = l

	def __call__(self, data: dict):
		if '_LOD_OBJECT' in data:
			thing = data['_LOD_OBJECT']
		else:
			otype = data['object_type']
			if 'uri' in data:
				thing = otype(ident=data['uri'])
			elif 'uuid' in data:
				thing = otype(ident="urn:uuid:%s" % data['uuid'])
			else:
				raise Exception('MakeLinkedArtRecord called with a dictionary with neither uuid or uri member')

		self.set_properties(data, thing)

		return add_crom_data(data=data, what=thing)

def set_la_name(thing, value, title_type=None, set_label=False):
	if value is None:
		return None
	if isinstance(value, tuple):
		label, language = value
	else:
		label = value
		language = None
	if set_label:
		thing._label = label
	name = model.Name()
	if title_type is not None:
		name.classified_as = title_type
	name.content = label
	thing.identified_by = name
	if language is not None:
		name.language = language
	return name

class MakeLinkedArtLinguisticObject(MakeLinkedArtRecord):
	# TODO: document the expected format of data['translations']
	# TODO: document the expected format of data['identifiers']
	def set_properties(self, data, thing):
		super().set_properties(data, thing)

		title_type = model.Type(ident='http://vocab.getty.edu/aat/300055726', label='Title') # TODO: is this the right aat URI?
		name = None
		if 'label' in data:
			name = set_la_name(thing, data['label'], title_type, set_label=True)

		for t in data.get('translations', []):
			n = set_la_name(thing, t, title_type)
			if name is not None:
				n.translation_of = name

		for content, itype, notes in data.get('qualified_identifiers', []):
			ident = itype(content=content)
			thing.identified_by = ident
			for n in notes:
				ident.referred_to_by = n

		code_type = None # TODO: is there a model.Type value for this sort of code?
		for c in data.get('classifications', []):
			if isinstance(c, model.Type):
				classification = c
			else:
				cid, label = c
				name = model.Name()
				name.classified_as = title_type
				name.content = label

				classification = model.Type(label=label)
				classification.identified_by = name

				code = model.Identifier()
				code.classified_as = code_type
				code.content = cid
				classification.identified_by = code
			thing.about = classification

		for c in data.get('indexing', []):
			if isinstance(c, tuple):
				cid, label = c
				name = model.Name()
				name.classified_as = title_type
				name.content = label

				indexing = model.Type(label=label)
				indexing.identified_by = name

				code = model.Identifier()
				code.classified_as = code_type
				code.content = cid
				indexing.identified_by = code
			else:
				indexing = c
			thing.about = indexing

		parents = data.get('part_of', [])
		for parent_data in parents:
			parent = get_crom_object(parent_data)
			thing.part_of = parent

	def __call__(self, data: dict):
		if 'object_type' not in data:
			data['object_type'] = model.LinguisticObject
		return super().__call__(data)


class MakeLinkedArtHumanMadeObject(MakeLinkedArtRecord):
	def set_properties(self, data, thing):
		super().set_properties(data, thing)
		title_type = model.Type(ident='http://vocab.getty.edu/aat/300055726', label='Title') # TODO: is this the right aat URI?
		if 'label' in data:
			set_la_name(thing, data['label'], title_type, set_label=True)

		if 'title' in data:
			# TODO: This needs to be a PrimaryName, not a Name classified as a Title
			set_la_name(thing, data['title'], title_type, set_label=True)

		for coll in data.get('member_of', []):
			thing.member_of = coll

		for identifier in data.get('identifiers', []):
			if isinstance(identifier, tuple):
				content, itype = identifier
				if itype is not None:
					if isinstance(itype, type):
						ident = itype(content=content)
					elif isinstance(itype, object):
						ident = itype
						ident.content = content
					else:
						ident = model.Identifier()
						ident.content = content
						ident.classified_as = itype
			else:
				ident = identifier
			thing.identified_by = ident

		for annotation in data.get('annotations', []):
			a = model.Annotation()
			a.content = content
			thing.carries = a


class MakeLinkedArtAbstract(MakeLinkedArtLinguisticObject):
	pass

class MakeLinkedArtOrganization(MakeLinkedArtRecord):
	def set_properties(self, data, thing):
		super().set_properties(data, thing)
		with suppress(KeyError):
			thing._label = str(data['label'])

		with suppress(ValueError, TypeError):
			ulan = int(data.get('ulan'))
			if ulan:
				thing.exact_match = model.BaseResource(ident=f'http://vocab.getty.edu/ulan/{ulan}')

		if 'events' in data:
			for event in data['events']:
				thing.carried_out = event

	def __call__(self, data: dict):
		if 'object_type' not in data:
			data['object_type'] = model.Group
		return super().__call__(data)

class MakeLinkedArtAuctionHouseOrganization(MakeLinkedArtOrganization):
	def __call__(self, data: dict):
		if 'object_type' not in data:
			data['object_type'] = vocab.AuctionHouseOrg
		return super().__call__(data)


# XXX Reconcile with provenance.timespan_from_outer_bounds
def make_ymd_timespan(data: dict, start_prefix="", end_prefix="", label=""):
	y = f'{start_prefix}year'
	m = f'{start_prefix}month'
	d = f'{start_prefix}day'
	y2 = f'{end_prefix}year'
	m2 = f'{end_prefix}month'
	d2 = f'{end_prefix}day'	

	t = model.TimeSpan()
	if not label:
		label = ymd_to_label(data[y], data[m], data[d])
		if y != y2:
			lbl2 = ymd_to_label(data[y2], data[m2], data[d2])
			label = f'{label} to {lbl2}'
	t._label = label
	t.identified_by = model.Name(content=label)
	t.begin_of_the_begin = ymd_to_datetime(data[y], data[m], data[d])
	t.end_of_the_end = ymd_to_datetime(data[y2], data[m2], data[d2], which="end")
	return t

def ymd_to_label(year, month, day):
	# Return monthname day year
	if not year:
		return "Unknown"
	if not month:
		return str(year)
	if not isinstance(month, int):
		try:
			month = int(month)
			month_name = calendar.month_name[month]
		except:
			# Assume it's already a name of a month
			month_name = month
	else:
		month_name = calendar.month_name[month]
	if day:
		return f'{month_name} {day}, {year}'
	else:
		return f'{month_name} {year}'


class MakeLinkedArtPerson(MakeLinkedArtRecord):
	def set_properties(self, data, who):
		super().set_properties(data, who)
		who._label = str(data['label'])

<<<<<<< HEAD
		ulan = data.get('ulan')
		if ulan:
			who.exact_match = model.BaseResource(ident=f'http://vocab.getty.edu/ulan/{ulan}')

		for ns in ['aat_nationality_1', 'aat_nationality_2','aat_nationality_3']:
			# add nationality
			n = data.get(ns)
			# XXX Strip out antique / modern anonymous as a nationality
			if n:
				if int(n) in [300310546,300264736]:
					break
				natl = vocab.Nationality(ident="http://vocab.getty.edu/aat/%s" % n)
				who.classified_as = natl
				natl._label = str(data[ns+'_label'])
			else:
				break

		# nationality field can contain other information, but not useful.
		# XXX Intentionally ignored but validate with GRI

		if data.get('active_early') or data.get('active_late'):
			act = vocab.Active()
			ts = model.TimeSpan()
			if data['active_early']:
				ts.begin_of_the_begin = "%s-01-01:00:00:00Z" % (data['active_early'],)
				ts.end_of_the_begin = "%s-01-01:00:00:00Z" % (data['active_early']+1,)
			if data['active_late']:
				ts.begin_of_the_end = "%s-01-01:00:00:00Z" % (data['active_late'],)
				ts.end_of_the_end = "%s-01-01:00:00:00Z" % (data['active_late']+1,)
			ts._label = "%s-%s" % (data['active_early'], data['active_late'])
			act.timespan = ts
			who.carried_out = act

		for event in data.get('events', []):
			who.carried_out = event

		if data.get('birth'):
			b = model.Birth()
			ts = model.TimeSpan()
			if 'birth_clean' in data and data['birth_clean']:
				if data['birth_clean'][0]:
					ts.begin_of_the_begin = data['birth_clean'][0].strftime("%Y-%m-%dT%H:%M:%SZ")
				if data['birth_clean'][1]:
					ts.end_of_the_end = data['birth_clean'][1].strftime("%Y-%m-%dT%H:%M:%SZ")
			ts._label = data['birth']
			b.timespan = ts
			b._label = "Birth of %s" % who._label
			who.born = b

		if data.get('death'):
			d = model.Death()
			ts = model.TimeSpan()
			if 'death_clean' in data and data['death_clean']:
				if data['death_clean'][0]:
					ts.begin_of_the_begin = data['death_clean'][0].strftime("%Y-%m-%dT%H:%M:%SZ")
				if data['death_clean'][1]:
					ts.end_of_the_end = data['death_clean'][1].strftime("%Y-%m-%dT%H:%M:%SZ")
			ts._label = data['death']
			d.timespan = ts
			d._label = "Death of %s" % who._label
			who.died = d

		# Locations are names of residence places (P74 -> E53)
		# XXX FIXME: Places are their own model
		if 'places' in data:
			for p in data['places']:
				pl = model.Place()
				#pl._label = p['label']
				#nm = model.Name()
				#nm.content = p['label']
				#pl.identified_by = nm
				#for s in p['sources']:
				#		l = model.LinguisticObject(ident="urn:uuid:%s" % s[1])
					# l._label = _row_label(s[2], s[3], s[4])
				#	pl.referred_to_by = l
				who.residence = pl

		for uri in data.get('exact_match', []):
			who.exact_match = uri
=======
def make_la_person(data: dict):
	uri = data.get('uri')
	if not uri:
		if 'uuid' not in data:
			print('No UUID for person:')
			pprint.pprint(data)
		uri = "urn:uuid:%s" % data['uuid']
	who = model.Person(ident=uri)
	who._label = str(data['label'])
	with suppress(ValueError, TypeError):
		ulan = int(data.get('ulan'))
		if ulan:
			who.exact_match = model.BaseResource(ident=f'http://vocab.getty.edu/ulan/{ulan}')
>>>>>>> 1cd50a8c

	def __call__(self, data: dict):
		if 'object_type' not in data:
			data['object_type'] = model.Person
		return super().__call__(data)

def make_la_place(data: dict):
	'''
	Given a dictionary representing data about a place, construct a model.Place object,
	assign it as the crom data in the dictionary, and return the dictionary.

	The dictionary keys used to construct the place object are:

	- name
	- type (one of: 'City' or 'Country')
	- part_of (a recursive place dictionary)
	'''
	TYPES = {
		'city': vocab.instances['city'],
		'province': vocab.instances['province'],
		'state': vocab.instances['province'],
		'country': vocab.instances['nation'],
	}

	if data is None:
		return None
	type_name = data.get('type', 'place').lower()
	name = data['name']
	label = name
	parent_data = data.get('part_of')

	type = TYPES.get(type_name)
	parent = None
	if parent_data:
		parent_data = make_la_place(parent_data)
		parent = get_crom_object(parent_data)
		label = f'{label}, {parent._label}'

	placeargs = {'label': label}
	if data.get('uri'):
		placeargs['ident'] = data['uri']
	p = model.Place(**placeargs)
	if type:
		p.classified_as = type
	p.identified_by = model.Name(ident='', content=name)
	if parent:
		p.part_of = parent
	return add_crom_data(data=data, what=p)<|MERGE_RESOLUTION|>--- conflicted
+++ resolved
@@ -324,10 +324,10 @@
 		super().set_properties(data, who)
 		who._label = str(data['label'])
 
-<<<<<<< HEAD
-		ulan = data.get('ulan')
-		if ulan:
-			who.exact_match = model.BaseResource(ident=f'http://vocab.getty.edu/ulan/{ulan}')
+		with suppress(ValueError, TypeError):
+			ulan = int(data.get('ulan'))
+			if ulan:
+				who.exact_match = model.BaseResource(ident=f'http://vocab.getty.edu/ulan/{ulan}')
 
 		for ns in ['aat_nationality_1', 'aat_nationality_2','aat_nationality_3']:
 			# add nationality
@@ -404,21 +404,6 @@
 
 		for uri in data.get('exact_match', []):
 			who.exact_match = uri
-=======
-def make_la_person(data: dict):
-	uri = data.get('uri')
-	if not uri:
-		if 'uuid' not in data:
-			print('No UUID for person:')
-			pprint.pprint(data)
-		uri = "urn:uuid:%s" % data['uuid']
-	who = model.Person(ident=uri)
-	who._label = str(data['label'])
-	with suppress(ValueError, TypeError):
-		ulan = int(data.get('ulan'))
-		if ulan:
-			who.exact_match = model.BaseResource(ident=f'http://vocab.getty.edu/ulan/{ulan}')
->>>>>>> 1cd50a8c
 
 	def __call__(self, data: dict):
 		if 'object_type' not in data:
