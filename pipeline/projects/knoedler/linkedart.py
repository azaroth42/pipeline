--- conflicted
+++ resolved
@@ -25,13 +25,10 @@
 	return "Knoedler Stock Book %s, Page %s" % (book, page)
 def _row_label(book, page, row, which="LinguisticObject"):
 	return "Knoedler Stock Book %s, Page %s, Row %s" % (book, page, row)
-<<<<<<< HEAD
 
 def _uid_uri(uid):
 	uid = urllib.parse.quote(uid)
 	return f'{UID_TAG_PREFIX}{uid}'
-=======
->>>>>>> f3e9aeac
 
 def _row_uid(book, page, row, which="LinguisticObject"):
 	if which == "LinguisticObject":
@@ -507,13 +504,7 @@
 	return add_crom_data(data=data, what=what)
 
 def make_la_inventory(data: dict):
-
-<<<<<<< HEAD
-
 	what = vocab.Inventorying(ident=_uid_uri(data['uid']))
-=======
-	what = vocab.Inventorying(ident=f"{UID_TAG_PREFIX}{data['uid']}")
->>>>>>> f3e9aeac
 	date = ymd_to_label(data['year'], data['month'], data['day'])
 	what._label = "Inventory taking for %s on %s" % (data['objects'][0]['label'], date)
 
