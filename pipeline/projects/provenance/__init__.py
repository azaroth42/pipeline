'''
Classes and utility functions for instantiating, configuring, and
running a bonobo pipeline for converting Provenance Index CSV data into JSON-LD.
'''

# PIR Extracters

import re
import os
import json
import sys
import warnings
import uuid
import csv
import pprint
import pathlib
import itertools
import datetime
from collections import Counter, defaultdict, namedtuple
from contextlib import suppress
import inspect

import time
import timeit
from sqlalchemy import create_engine
import dateutil.parser

import graphviz
import bonobo
from bonobo.config import use, Option, Service, Configurable
from bonobo.nodes import Limit
from bonobo.constants import NOT_MODIFIED

import settings

from cromulent import model, vocab
from cromulent.model import factory
from cromulent.extract import extract_physical_dimensions, extract_monetary_amount

import pipeline.execution
from pipeline.projects import PipelineBase, UtilityHelper
from pipeline.projects.provenance.util import *
from pipeline.util import \
			GraphListSource, \
			CaseFoldingSet, \
			CromObjectMerger, \
			RecursiveExtractKeyedValue, \
			ExtractKeyedValue, \
			ExtractKeyedValues, \
			MatchingFiles, \
			identity, \
			replace_key_pattern, \
			strip_key_prefix
from pipeline.io.file import MergingFileWriter
from pipeline.io.memory import MergingMemoryWriter
# from pipeline.io.arches import ArchesWriter
import pipeline.linkedart
from pipeline.linkedart import add_crom_data, get_crom_object
from pipeline.io.csv import CurriedCSVReader
from pipeline.nodes.basic import \
			AddFieldNames, \
			GroupRepeatingKeys, \
			GroupKeys, \
			AddArchesModel, \
			Serializer, \
			OnlyRecordsOfType, \
			Trace
from pipeline.util.rewriting import rewrite_output_files, JSONValueRewriter
import pipeline.projects.provenance.events
import pipeline.projects.provenance.lots
import pipeline.projects.provenance.objects
import pipeline.projects.provenance.catalogs

#mark - utility functions and classes

def make_ordinal(n):
	n = int(n)
	suffix = ['th', 'st', 'nd', 'rd', 'th'][min(n % 10, 4)]
	if 11 <= (n % 100) <= 13:
		suffix = 'th'
	return f'{n}{suffix}'

class PersonIdentity:
	'''
	Utility class to help assign records for people with properties such as `uri` and identifiers.
	'''
	def __init__(self, *, make_shared_uri, make_proj_uri):
		self.make_shared_uri = make_shared_uri
		self.make_proj_uri = make_proj_uri
		self.ignore_authnames = CaseFoldingSet(('NEW', 'NON-UNIQUE'))
		self.make_la_person = pipeline.linkedart.MakeLinkedArtPerson()
		self.make_la_org = pipeline.linkedart.MakeLinkedArtOrganization()
		self.anon_dated_re = re.compile(r'\[ANONYMOUS - (\d+)TH C[.]\]')
		self.anon_period_re = re.compile(r'\[ANONYMOUS - (MODERN|ANTIQUE)\]')

	def acceptable_person_auth_name(self, auth_name):
		if not auth_name or auth_name in self.ignore_authnames:
			return False
		elif '[' in auth_name:
			return False
		return True

	def is_anonymous_group(self, auth_name):
		if self.anon_dated_re.match(auth_name):
			return True
		elif self.anon_period_re.match(auth_name):
			return True
		return False

	@staticmethod
	def is_anonymous(data:dict):
		auth_name = data.get('auth_name')
		if auth_name:
			return '[ANONYMOUS' in auth_name
		elif data.get('name'):
			return False

		with suppress(ValueError, TypeError):
			if int(data.get('ulan')):
				return False
		return True

	def _uri_keys(self, data:dict, record_id=None):
		ulan = None
		with suppress(ValueError, TypeError):
			ulan = int(data.get('ulan'))

		auth_name = data.get('auth_name')
		auth_name_q = '?' in data.get('auth_nameq', '')

		if ulan:
<<<<<<< HEAD
			key = ('PERSON', 'ULAN', ulan)
			return key, self.make_shared_uri
		elif self.is_anonymous_group(auth_name):
			key = ('GROUP', 'AUTHNAME', auth_name)
			return key, self.make_shared_uri
		elif self.acceptable_person_auth_name(auth_name):
			key = ('PERSON', 'AUTHNAME', auth_name)
			return key, self.make_shared_uri
=======
			return ('PERSON', 'ULAN', ulan)
		elif self.acceptable_auth_name(auth_name):
			return ('PERSON', 'AUTH', auth_name)
>>>>>>> 868675a3
		else:
			# not enough information to identify this person uniquely, so use the source location in the input file
			pi_rec_no = data['pi_record_no']
			if record_id:
<<<<<<< HEAD
				key = ('PERSON', 'PI_REC_NO', pi_rec_no, record_id)
				return key, self.make_proj_uri
			else:
				warnings.warn(f'*** No record identifier given for person identified only by pi_record_number {pi_rec_no}')
				key = ('PERSON', 'PI_REC_NO', pi_rec_no)
				return key, self.make_proj_uri
=======
				return ('PERSON', 'PI', pi_rec_no, record_id)
			else:
				warnings.warn(f'*** No record identifier given for person identified only by pi_record_number {pi_rec_no}')
				return ('PERSON', 'PI', pi_rec_no)
>>>>>>> 868675a3

	def add_person(self, a, sales_record, relative_id, **kwargs):
		self.add_uri(a, record_id=relative_id)
		self.add_names(a, referrer=sales_record, **kwargs)
		self.add_props(a, **kwargs)
		auth_name = a.get('auth_name')
		if self.is_anonymous_group(auth_name):
			self.make_la_org(a)
		else:
			self.make_la_person(a)
		return get_crom_object(a)

	def add_uri(self, data:dict, **kwargs):
		keys, make = self._uri_keys(data, **kwargs)
		data['uri_keys'] = keys
		data['uri'] = make(*keys)

	def timespan_for_century(self, century):
		pass

	def add_props(self, data:dict, role=None, **kwargs):
		role = role if role else 'person'
		auth_name = data.get('auth_name')
		if self.is_anonymous_group(auth_name):
			dated_match = self.anon_dated_re.match(auth_name)
			if dated_match:
				century = dated_match.group(1)
				data['label'] = f'anonymous {role}s of the {make_ordinal(century)} century'
				print(data['label'])
# 				ts = self.timespan_for_century(century)
				warnings.warn('TODO: add timespan to anonymous group')
			period_match = self.anon_period_re.match(auth_name)
			if period_match:
				period = period_match.group(1).lower()
				data['label'] = f'anonymous {period} {role}s'
				print(data['label'])

	def add_names(self, data:dict, referrer=None, role=None):
		'''
		Based on the presence of `auth_name` and/or `name` fields in `data`, sets the
		`label`, `names`, and `identifier` keys to appropriate strings/`model.Identifier`
		values.

		If the `role` string is given (e.g. 'artist'), also sets the `role_label` key
		to a value (e.g. 'artist “RUBENS, PETER PAUL”').
		'''
		auth_name = data.get('auth_name')
		role_label = None
		if self.acceptable_person_auth_name(auth_name):
			if role:
				role_label = f'{role} “{auth_name}”'
			data['label'] = auth_name
			pname = vocab.PrimaryName(ident='', content=auth_name) # NOTE: most of these are also vocab.SortName, but not 100%, so witholding that assertion for now
			if referrer:
				pname.referred_to_by = referrer
			data['identifiers'] = [pname]

		name = data.get('name')
		if name:
			if role and not role_label:
				role_label = f'{role} “{name}”'
			if referrer:
				data['names'] = [(name, {'referred_to_by': [referrer]})]
			else:
				data['names'] = [name]
			if 'label' not in data:
				data['label'] = name
		if 'label' not in data:
			data['label'] = '(Anonymous)'

		if role and not role_label:
			role_label = f'anonymous {role}'

		if role:
			data['role_label'] = role_label

class ProvenanceUtilityHelper(UtilityHelper):
	'''
	Project-specific code for accessing and interpreting sales data.
	'''
	def __init__(self, project_name):
		super().__init__(project_name)
		# TODO: does this handle all the cases of data packed into the lot_number string that need to be stripped?
		self.shared_lot_number_re = re.compile(r'(\[[a-z]\])')
		self.ignore_house_authnames = CaseFoldingSet(('Anonymous',))
		self.csv_source_columns = ['pi_record_no', 'star_record_no', 'catalog_number']
		self.problematic_record_uri = 'tag:getty.edu,2019:digital:pipeline:provenance:ProblematicRecord'
		self.person_identity = PersonIdentity(make_shared_uri=self.make_shared_uri, make_proj_uri=self.make_proj_uri)
		self.uid_tag_prefix = UID_TAG_PREFIX

	def copy_source_information(self, dst: dict, src: dict):
		for k in self.csv_source_columns:
			with suppress(KeyError):
				dst[k] = src[k]
		return dst

	def event_type_for_sale_type(self, sale_type):
		if sale_type in ('Private Contract Sale', 'Stock List'):
			# 'Stock List' is treated just like a Private Contract Sale, except for the catalogs
			return vocab.Exhibition
		elif sale_type == 'Lottery':
			return vocab.Lottery
		elif sale_type in ('Auction'):
			return vocab.AuctionEvent
		else:
			warnings.warn(f'Unexpected sale type: {sale_type!r}')

	def sale_type_for_sale_type(self, sale_type):
		if sale_type in ('Private Contract Sale', 'Stock List'):
			# 'Stock List' is treated just like a Private Contract Sale, except for the catalogs
			return vocab.SaleAgreement
		elif sale_type == 'Lottery':
			return vocab.LotteryDrawing
		elif sale_type in ('Auction'):
			return vocab.Auction
		else:
			warnings.warn(f'Unexpected sale type: {sale_type!r}')

	def catalog_type_for_sale_type(self, sale_type):
		if sale_type == 'Private Contract Sale':
			return vocab.ExhibitionCatalog
		elif sale_type == 'Stock List':
			return vocab.AccessionCatalog
		elif sale_type == 'Lottery':
			return vocab.LotteryCatalog
		elif sale_type == 'Auction':
			return vocab.AuctionCatalog
		else:
			warnings.warn(f'Unexpected sale type: {sale_type!r}')

	def catalog_text(self, cno, sale_type='Auction'):
		uri = self.make_proj_uri('CATALOG', cno)
		if sale_type == 'Auction':
			catalog = vocab.AuctionCatalogText(ident=uri, label=f'Sale Catalog {cno}')
		elif sale_type == 'Private Contract Sale':
			catalog = vocab.ExhibitionCatalogText(ident=uri, label=f'Private Sale Exhibition Catalog {cno}')
		elif sale_type == 'Stock List':
			catalog = vocab.AccessionCatalogText(ident=uri, label=f'Accession Catalog {cno}')
		elif sale_type == 'Lottery':
			catalog = vocab.LotteryCatalogText(ident=uri, label=f'Lottery Catalog {cno}')
		else:
			catalog = vocab.SalesCatalogText(ident=uri, label=f'Sale Catalog {cno}')
		return catalog

	def physical_catalog(self, cno, sale_type, owner=None, copy=None):
		keys = [v for v in [cno, owner, copy] if v]
		uri = self.make_proj_uri('PHYS-CAT', *keys)
		labels = []
		if owner:
			labels.append(f'owned by “{owner}”')
		if copy:
			labels.append(f'copy {copy}')
		label = ', '.join(labels)
		catalog_type = self.catalog_type_for_sale_type(sale_type)
		if sale_type == 'Auction':
			labels = [f'Sale Catalog {cno}'] + labels
			catalog = catalog_type(ident=uri, label=', '.join(labels))
		elif sale_type == 'Private Contract Sale':
			labels = [f'Private Sale Exhibition Catalog {cno}'] + labels
			catalog = catalog_type(ident=uri, label=', '.join(labels))
		elif sale_type == 'Stock List':
			labels = [f'Stock List {cno}'] + labels
			catalog = catalog_type(ident=uri, label=', '.join(labels))
		elif sale_type == 'Lottery':
			labels = [f'Lottery Catalog {cno}'] + labels
			catalog = catalog_type(ident=uri, label=', '.join(labels))
		else:
			warnings.warn(f'Unexpected sale type: {sale_type!r}')
		return catalog

	def sale_for_sale_type(self, sale_type, lot_object_key):
		cno, lno, date = lot_object_key
		uid, uri = self.shared_lot_number_ids(cno, lno, date)
		shared_lot_number = self.shared_lot_number_from_lno(lno)

		lot_type = self.sale_type_for_sale_type(sale_type)
		lot = lot_type(ident=uri)

		if sale_type == 'Auction':
			lot_id = f'{cno} {shared_lot_number} ({date})'
			lot_label = f'Auction of Lot {lot_id}'
			lot._label = lot_label
		elif sale_type in ('Private Contract Sale', 'Stock List'):
			lot_id = f'{cno} {shared_lot_number} ({date})'
			lot_label = f'Sale of {lot_id}'
			lot._label = lot_label
		elif sale_type == 'Lottery':
			lot_id = f'{cno} {shared_lot_number} ({date})'
			lot_label = f'Lottery Drawing for {lot_id}'
			lot._label = lot_label
		else:
			warnings.warn(f'Unexpected sale type: {sale_type!r}')
		return lot

	def sale_event_for_catalog_number(self, catalog_number, sale_type='Auction'):
		'''
		Return a `vocab.AuctionEvent` object and its associated 'uid' key and URI, based on
		the supplied `catalog_number`.
		'''
		if sale_type == '':
			sale_type = 'Auction'

		event_type = self.event_type_for_sale_type(sale_type)
		sale_type_key = sale_type.replace(' ', '_').upper()
		uid = f'{sale_type_key}-EVENT-{catalog_number}'
		uri = self.make_proj_uri(f'{sale_type_key}-EVENT', catalog_number)
		label = f"{sale_type} Event for {catalog_number}"
		auction = event_type(ident=uri, label=label)
		return auction, uid, uri

	def shared_lot_number_from_lno(self, lno):
		'''
		Given a `lot_number` value which identifies an object in a group, strip out the
		object-specific content, returning an identifier for the entire lot.

		For example, strip the object identifier suffixes such as '[a]':

		'0001[a]' -> '0001'
		'''
		m = self.shared_lot_number_re.search(lno)
		if m:
			return lno.replace(m.group(1), '')
		return lno

	def transaction_uri_for_lot(self, data, metadata):
		'''
		Return a URI representing the procurement which the object (identified by the
		supplied data) is a part of. This may identify just the lot being sold or, in the
		case of multiple lots being bought for a single price, a single procurement that
		encompasses multiple acquisitions that span different lots.
		'''
		prices = metadata.get('price', [])
		cno, lno, date = object_key(data)
		shared_lot_number = self.shared_lot_number_from_lno(lno)
		for p in prices:
			n = p.get('price_note')
			if n and n.startswith('for lots '):
				return self.make_proj_uri('PROV-MULTI', cno, date, n[9:])
		return self.make_proj_uri('PROV', cno, date, shared_lot_number)

	def lots_in_transaction(self, data, metadata):
		'''
		Return a string that represents the lot numbers that are a part of the procurement
		related to the supplied data.
		'''
		prices = metadata.get('price', [])
		_, lno, _ = object_key(data)
		shared_lot_number = self.shared_lot_number_from_lno(lno)
		for p in prices:
			n = p.get('price_note')
			if n and n.startswith('for lots '):
				return n[9:]
		return shared_lot_number

	def shared_lot_number_ids(self, cno, lno, date, sale_type='Auction'):
		'''
		Return a tuple of a UID string and a URI for the lot identified by the supplied
		data which identifies a specific object in that lot.
		'''
		shared_lot_number = self.shared_lot_number_from_lno(lno)
		uid = f'AUCTION-{cno}-{shared_lot_number}-{date}'
		uri = self.make_proj_uri('AUCTION', cno, shared_lot_number, date)
		return uid, uri

	@staticmethod
	def transaction_contains_multiple_lots(data, metadata):
		'''
		Return `True` if the procurement related to the supplied data represents a
		transaction of multiple lots with a single payment, `False` otherwise.
		'''
		prices = metadata.get('price', [])
		for p in prices:
			n = p.get('price_note')
			if n and n.startswith('for lots '):
				return True
		return False

	def add_auction_house_data(self, a, sequence=1, event_record=None):
		'''Add modeling data for an auction house organization.'''
		catalog = a.get('_catalog')

		ulan = None
		with suppress(ValueError, TypeError):
			ulan = int(a.get('ulan'))
		auth_name = a.get('auth')
		a['identifiers'] = []
		if ulan:
			key = f'HOUSE-ULAN-{ulan}'
			a['uid'] = key
			a['uri'] = self.make_proj_uri('HOUSE', 'ULAN', ulan)
			a['ulan'] = ulan
			house = vocab.AuctionHouseOrg(ident=a['uri'])
		elif auth_name and auth_name not in self.ignore_house_authnames:
			a['uri'] = self.make_proj_uri('HOUSE', 'AUTH', auth_name)
			pname = vocab.PrimaryName(ident='', content=auth_name)
			if event_record:
				pname.referred_to_by = event_record
			a['identifiers'].append(pname)
			house = vocab.AuctionHouseOrg(ident=a['uri'], label=auth_name)
		else:
			# not enough information to identify this house uniquely, so use the source location in the input file
			if 'pi_record_no' in a:
				a['uri'] = self.make_proj_uri('HOUSE', 'PI', a['pi_record_no'], sequence)
			else:
				a['uri'] = self.make_proj_uri('HOUSE', 'STAR', a['star_record_no'], sequence)
			house = vocab.AuctionHouseOrg(ident=a['uri'])

		name = a.get('name')
		if name:
			n = model.Name(ident='', content=name)
			if event_record:
				n.referred_to_by = event_record
			a['identifiers'].append(n)
			a['label'] = name
			if not hasattr(house, 'label'):
				house._label = a['label']
		else:
			a['label'] = '(Anonymous)'


		add_crom_data(data=a, what=house)
		return a


def add_crom_price(data, parent, services, add_citations=False):
	'''
	Add modeling data for `MonetaryAmount`, `StartingPrice`, or `EstimatedPrice`,
	based on properties of the supplied `data` dict.
	'''
	currencies = services['currencies']
	region_currencies = services['region_currencies']
	cno = parent['catalog_number']
	region, _ = cno.split('-', 1)
	if region in region_currencies:
		c = currencies.copy()
		c.update(region_currencies[region])
		amnt = extract_monetary_amount(data, currency_mapping=c, add_citations=add_citations)
	else:
		amnt = extract_monetary_amount(data, currency_mapping=currencies, add_citations=add_citations)
	if amnt:
		add_crom_data(data=data, what=amnt)
	return data


#mark - Provenance Pipeline class

class ProvenancePipeline(PipelineBase):
	'''Bonobo-based pipeline for transforming Provenance data from CSV into JSON-LD.'''
	def __init__(self, input_path, catalogs, auction_events, contents, **kwargs):
		project_name = 'provenance'
		helper = ProvenanceUtilityHelper(project_name)
		self.uid_tag_prefix = UID_TAG_PREFIX

		vocab.register_instance('fire', {'parent': model.Type, 'id': '300068986', 'label': 'Fire'})
		vocab.register_instance('animal', {'parent': model.Type, 'id': '300249395', 'label': 'Animal'})
		vocab.register_instance('history', {'parent': model.Type, 'id': '300033898', 'label': 'History'})

		warnings.warn(f'TODO: NEED TO USE CORRECT CLASSIFICATION FOR NON-AUCTION SALES ACTIVITIES, LOTTERY CATALOG')
		vocab.register_vocab_class('SaleAgreement', {"parent": model.Activity, "id":"000000000", "label": "Sale Agreement"})
		vocab.register_vocab_class('LotteryDrawing', {"parent": model.Activity, "id":"000000000", "label": "Lottery Drawing"})

		vocab.register_vocab_class('Lottery', {"parent": model.Activity, "id":"000000000", "label": "Lottery"})
		vocab.register_vocab_class('LotteryCatalog', {"parent": model.HumanMadeObject, "id":"000000000", "label": "Lottery Catalog", "metatype": "work type"})
		vocab.register_vocab_class('LotteryCatalogText', {"parent": model.LinguisticObject, "id":"000000000", "label": "Lottery Catalog", "metatype": "work type"})

		super().__init__(project_name, helper=helper)

		self.graph_0 = None
		self.graph_1 = None
		self.graph_2 = None
		self.graph_3 = None
		self.models = kwargs.get('models', settings.arches_models)
		self.catalogs_header_file = catalogs['header_file']
		self.catalogs_files_pattern = catalogs['files_pattern']
		self.auction_events_header_file = auction_events['header_file']
		self.auction_events_files_pattern = auction_events['files_pattern']
		self.contents_header_file = contents['header_file']
		self.contents_files_pattern = contents['files_pattern']
		self.limit = kwargs.get('limit')
		self.debug = kwargs.get('debug', False)
		self.input_path = input_path

		fs = bonobo.open_fs(input_path)
		with fs.open(self.catalogs_header_file, newline='') as csvfile:
			r = csv.reader(csvfile)
			self.catalogs_headers = [v.lower() for v in next(r)]
		with fs.open(self.auction_events_header_file, newline='') as csvfile:
			r = csv.reader(csvfile)
			self.auction_events_headers = [v.lower() for v in next(r)]
		with fs.open(self.contents_header_file, newline='') as csvfile:
			r = csv.reader(csvfile)
			self.contents_headers = [v.lower() for v in next(r)]

	# Set up environment
	def get_services(self):
		'''Return a `dict` of named services available to the bonobo pipeline.'''
		services = super().get_services()
		services.update({
			# to avoid constructing new MakeLinkedArtPerson objects millions of times, this
			# is passed around as a service to the functions and classes that require it.
			'make_la_person': pipeline.linkedart.MakeLinkedArtPerson(),
			'unique_catalogs': {},
			'post_sale_map': {},
			'auction_houses': {},
			'non_auctions': {},
			'auction_locations': {},
		})
		return services

	def add_physical_catalogs_chain(self, graph, records, serialize=True):
		'''Add modeling of physical copies of auction catalogs.'''
		catalogs = graph.add_chain(
			pipeline.projects.provenance.catalogs.AddAuctionCatalog(helper=self.helper),
			pipeline.projects.provenance.catalogs.AddPhysicalCatalogObjects(helper=self.helper),
			pipeline.projects.provenance.catalogs.AddPhysicalCatalogOwners(helper=self.helper),
			_input=records.output
		)
		if serialize:
			# write SALES data
			self.add_serialization_chain(graph, catalogs.output, model=self.models['HumanMadeObject'])
		return catalogs

	def add_catalog_linguistic_objects_chain(self, graph, events, serialize=True):
		'''Add modeling of auction catalogs as linguistic objects.'''
		los = graph.add_chain(
			ExtractKeyedValue(key='_catalog'),
			pipeline.projects.provenance.catalogs.PopulateAuctionCatalog(static_instances=self.static_instances),
			_input=events.output
		)
		if serialize:
			# write SALES data
			self.add_serialization_chain(graph, los.output, model=self.models['LinguisticObject'])
		return los

	def add_auction_events_chain(self, graph, records, serialize=True):
		'''Add modeling of auction events.'''
		auction_events = graph.add_chain(
			GroupRepeatingKeys(
				drop_empty=True,
				mapping={
					'seller': {'prefixes': ('sell_auth_name', 'sell_auth_q')},
					'expert': {'prefixes': ('expert', 'expert_auth', 'expert_ulan')},
					'commissaire': {'prefixes': ('comm_pr', 'comm_pr_auth', 'comm_pr_ulan')},
					'auction_house': {
						'postprocess': [
							lambda x, _: strip_key_prefix('auc_house_', x),
						],
						'prefixes': ('auc_house_name', 'auc_house_auth', 'auc_house_ulan')
					},
					'portal': {'prefixes': ('portal_url',)},
				}
			),
			GroupKeys(
				drop_empty=True,
				mapping={
					'lugt': {'properties': ('lugt_number_1', 'lugt_number_2', 'lugt_number_3')},
					'auc_copy': {
						'properties': (
							'auc_copy_seller_1',
							'auc_copy_seller_2',
							'auc_copy_seller_3',
							'auc_copy_seller_4')},
					'other_seller': {
						'properties': (
							'other_seller_1',
							'other_seller_2',
							'other_seller_3')},
					'title_pg_sell': {'properties': ('title_pg_sell_1', 'title_pg_sell_2')},
					'location': {
						'properties': (
							'city_of_sale',
							'sale_location',
							'country_auth',
							'specific_loc')},
				}
			),
			pipeline.projects.provenance.catalogs.AddAuctionCatalog(helper=self.helper),
			pipeline.projects.provenance.events.AddAuctionEvent(helper=self.helper),
			pipeline.projects.provenance.events.AddAuctionHouses(helper=self.helper),
			pipeline.projects.provenance.events.PopulateAuctionEvent(helper=self.helper),
			_input=records.output
		)
		if serialize:
			# write SALES data
			self.add_serialization_chain(graph, auction_events.output, model=self.models['Activity'], use_memory_writer=False)
		return auction_events

	def add_procurement_chain(self, graph, acquisitions, serialize=True):
		'''Add modeling of the procurement event of an auction of a lot.'''
		p = graph.add_chain(
			ExtractKeyedValues(key='_procurements'),
			_input=acquisitions.output
		)
		if serialize:
			# write SALES data
			self.add_serialization_chain(graph, p.output, model=self.models['ProvenanceEntry'], use_memory_writer=False)

	def add_buyers_sellers_chain(self, graph, acquisitions, serialize=True):
		'''Add modeling of the buyers, bidders, and sellers involved in an auction.'''
		buyers = self.add_person_or_group_chain(graph, acquisitions, key='buyer', serialize=serialize)
		sellers = self.add_person_or_group_chain(graph, acquisitions, key='seller', serialize=serialize)
		owners = self.add_person_or_group_chain(graph, acquisitions, key='_other_owners', serialize=serialize)

	def add_acquisitions_chain(self, graph, sales, serialize=True):
		'''Add modeling of the acquisitions and bidding on lots being auctioned.'''
		bid_acqs = graph.add_chain(
			pipeline.projects.provenance.lots.AddAcquisitionOrBidding(helper=self.helper),
			_input=sales.output
		)
		
		orgs = self.add_person_or_group_chain(graph, bid_acqs, key='_organizations', serialize=serialize)
		refs = graph.add_chain(
			ExtractKeyedValues(key='_citation_references'),
			_input=bid_acqs.output
		)
		acqs = graph.add_chain(
			ExtractKeyedValue(key='_acquisition'),
			_input=bid_acqs.output
		)
		bids = graph.add_chain(
			ExtractKeyedValue(key='_bidding'),
			_input=bid_acqs.output
		)
		drawing = graph.add_chain(
			ExtractKeyedValue(key='_drawing'),
			_input=bid_acqs.output
		)
		_ = self.add_places_chain(graph, bid_acqs, key='_owner_locations', serialize=True)

		if serialize:
			# write SALES data
			self.add_serialization_chain(graph, refs.output, model=self.models['LinguisticObject'])
			self.add_serialization_chain(graph, bids.output, model=self.models['Bidding'])
			self.add_serialization_chain(graph, drawing.output, model=self.models['Drawing'])
		return bid_acqs

	def add_sales_chain(self, graph, records, services, serialize=True):
		'''Add transformation of sales records to the bonobo pipeline.'''
		sales = graph.add_chain(
			GroupRepeatingKeys(
				drop_empty=True,
				mapping={
					'expert': {'prefixes': ('expert_auth', 'expert_ulan')},
					'commissaire': {'prefixes': ('commissaire_pr', 'comm_ulan')},
					'auction_house': {
						'postprocess': [
							lambda x, _: replace_key_pattern(r'(auction_house)', 'house_name', x),
							lambda x, _: strip_key_prefix('house_', x),
						],
						'prefixes': ('auction_house', 'house_ulan')
					},
					'_artists': {
						'postprocess': [
							filter_empty_person,
							add_pir_record_ids
						],
						'prefixes': (
							'artist_name',
							'artist_info',
							'art_authority',
							'nationality',
							'attrib_mod',
							'attrib_mod_auth',
							'star_rec_no',
							'artist_ulan')},
					'hand_note': {'prefixes': ('hand_note', 'hand_note_so')},
					'seller': {
						'postprocess': [
							lambda x, _: strip_key_prefix('sell_', x),
							filter_empty_person
						],
						'prefixes': (
							'sell_name',
							'sell_name_so',
							'sell_name_ques',
							'sell_mod',
							'sell_auth_name',
							'sell_auth_nameq',
							'sell_auth_mod',
							'sell_auth_mod_a',
							'sell_ulan')},
					'price': {
						'postprocess': lambda d, p: add_crom_price(d, p, services, add_citations=True),
						'prefixes': (
							'price_amount',
							'price_currency',
							'price_note',
							'price_source',
							'price_citation')},
					'buyer': {
						'postprocess': [
							lambda x, _: strip_key_prefix('buy_', x),
							filter_empty_person
						],
						'prefixes': (
							'buy_name',
							'buy_name_so',
							'buy_name_ques',
							'buy_name_cite',
							'buy_mod',
							'buy_auth_name',
							'buy_auth_nameq',
							'buy_auth_mod',
							'buy_auth_mod_a',
							'buy_ulan')},
					'prev_owner': {
						'postprocess': [
							lambda x, _: replace_key_pattern(r'(prev_owner)', 'prev_own', x),
							lambda x, _: strip_key_prefix('prev_', x),
						],
						'prefixes': (
							'prev_owner',
							'prev_own_ques',
							'prev_own_so',
							'prev_own_auth',
							'prev_own_auth_d',
							'prev_own_auth_l',
							'prev_own_auth_q',
							'prev_own_ulan')},
					'prev_sale': {
						'postprocess': lambda x, _: strip_key_prefix('prev_sale_', x),
						'prefixes': (
							'prev_sale_year',
							'prev_sale_mo',
							'prev_sale_day',
							'prev_sale_loc',
							'prev_sale_lot',
							'prev_sale_ques',
							'prev_sale_artx',
							'prev_sale_ttlx',
							'prev_sale_note',
							'prev_sale_coll',
							'prev_sale_cat')},
					'post_sale': {
						'postprocess': lambda x, _: strip_key_prefix('post_sale_', x),
						'prefixes': (
							'post_sale_year',
							'post_sale_mo',
							'post_sale_day',
							'post_sale_loc',
							'post_sale_lot',
							'post_sale_q',
							'post_sale_art',
							'post_sale_ttl',
							'post_sale_nte',
							'post_sale_col',
							'post_sale_cat')},
					'post_owner': {
						'postprocess': lambda x, _: strip_key_prefix('post_', x),
						'prefixes': (
							'post_own',
							'post_own_q',
							'post_own_so',
							'post_own_auth',
							'post_own_auth_d',
							'post_own_auth_l',
							'post_own_auth_q',
							'post_own_ulan')},
					'portal': {'prefixes': ('portal_url',)},
				}
			),
			GroupKeys(mapping={
				'present_location': {
					'postprocess': lambda x, _: strip_key_prefix('present_loc_', x),
					'properties': (
						'present_loc_geog',
						'present_loc_inst',
						'present_loc_insq',
						'present_loc_insi',
						'present_loc_acc',
						'present_loc_accq',
						'present_loc_note',
					)
				}
			}),
			GroupKeys(mapping={
				'auction_of_lot': {
					'properties': (
						'catalog_number',
						'lot_number',
						'lot_sale_year',
						'lot_sale_month',
						'lot_sale_day',
						'lot_sale_mod',
						'lot_notes')},
				'_object': {
					'postprocess': add_pir_object_uri_factory(self.helper),
					'properties': (
						'title',
						'title_modifier',
						'object_type',
						'materials',
						'dimensions',
						'formatted_dimens',
						'format',
						'genre',
						'subject',
						'inscription',
						'present_location',
						'_artists',
						'hand_note',
						'post_sale',
						'prev_sale',
						'prev_owner',
						'post_owner',
						'portal')},
				'estimated_price': {
					'postprocess': lambda d, p: add_crom_price(d, p, services, add_citations=True),
					'properties': (
						'est_price',
						'est_price_curr',
						'est_price_desc',
						'est_price_so')},
				'start_price': {
					'postprocess': lambda d, p: add_crom_price(d, p, services, add_citations=True),
					'properties': (
						'start_price',
						'start_price_curr',
						'start_price_desc',
						'start_price_so')},
				'ask_price': {
					'postprocess': lambda d, p: add_crom_price(d, p, services, add_citations=True),
					'properties': (
						'ask_price',
						'ask_price_curr',
						'ask_price_so')},
			}),
			pipeline.projects.provenance.lots.AddAuctionOfLot(helper=self.helper),
			_input=records.output
		)
		
		auctions_of_lot = graph.add_chain(
			ExtractKeyedValue(key='_event_causing_prov_entry'),
			OnlyRecordsOfType(type=vocab.Auction),
			_input=sales.output
		)
		
		private_sale_activities = graph.add_chain(
			ExtractKeyedValue(key='_event_causing_prov_entry'),
			OnlyRecordsOfType(type=vocab.SaleAgreement),
			_input=sales.output
		)
		
		lottery_drawings = graph.add_chain(
			ExtractKeyedValue(key='_event_causing_prov_entry'),
			OnlyRecordsOfType(type=vocab.LotteryDrawing),
			_input=sales.output
		)
		
		if serialize:
			# write SALES data
			self.add_serialization_chain(graph, auctions_of_lot.output, model=self.models['AuctionOfLot'])
			self.add_serialization_chain(graph, private_sale_activities.output, model=self.models['Activity'])
			self.add_serialization_chain(graph, lottery_drawings.output, model=self.models['Drawing'])
		return sales

	def add_object_chain(self, graph, sales, serialize=True):
		'''Add modeling of the objects described by sales records.'''
		objects = graph.add_chain(
			ExtractKeyedValue(key='_object'),
			pipeline.projects.provenance.objects.add_object_type,
			pipeline.projects.provenance.objects.PopulateObject(helper=self.helper),
			pipeline.linkedart.MakeLinkedArtHumanMadeObject(),
			pipeline.projects.provenance.objects.AddArtists(helper=self.helper),
			_input=sales.output
		)

		original_objects = graph.add_chain(
			ExtractKeyedValues(key='_original_objects'),
			_input=objects.output
		)

		events = graph.add_chain(
			ExtractKeyedValues(key='_events'),
			_input=objects.output
		)

		if serialize:
			# write OBJECTS data
			self.add_serialization_chain(graph, events.output, model=self.models['Event'])
			self.add_serialization_chain(graph, objects.output, model=self.models['HumanMadeObject'])
			self.add_serialization_chain(graph, original_objects.output, model=self.models['HumanMadeObject'])

		return objects

	def add_lot_set_chain(self, graph, objects, serialize=True):
		'''Add extraction and serialization of locations.'''
		sets = graph.add_chain(
			ExtractKeyedValue(key='_lot_object_set'),
			_input=objects.output
		)
		if serialize:
			# write SETS data
			self.add_serialization_chain(graph, sets.output, model=self.models['Set'])
		return sets

	def add_places_chain(self, graph, auction_events, key='_locations', serialize=True):
		'''Add extraction and serialization of locations.'''
		places = graph.add_chain(
			ExtractKeyedValues(key=key),
			RecursiveExtractKeyedValue(key='part_of'),
			_input=auction_events.output
		)
		if serialize:
			# write OBJECTS data
			self.add_serialization_chain(graph, places.output, model=self.models['Place'])
		return places

	def add_person_or_group_chain(self, graph, input, key=None, serialize=True):
		'''Add extraction and serialization of people and groups.'''
		if key:
			extracted = graph.add_chain(
				ExtractKeyedValues(key=key),
				_input=input.output
			)
		else:
			extracted = input

		people = graph.add_chain(
			OnlyRecordsOfType(type=model.Person),
			_input=extracted.output
		)
		groups = graph.add_chain(
			OnlyRecordsOfType(type=model.Group),
			_input=extracted.output
		)
		if serialize:
			# write OBJECTS data
			self.add_serialization_chain(graph, people.output, model=self.models['Person'])
			self.add_serialization_chain(graph, groups.output, model=self.models['Group'])
		return people

	def add_visual_item_chain(self, graph, objects, serialize=True):
		'''Add transformation of visual items to the bonobo pipeline.'''
		items = graph.add_chain(
			ExtractKeyedValue(key='_visual_item'),
			pipeline.linkedart.MakeLinkedArtRecord(),
			_input=objects.output
		)
		if serialize:
			# write VISUAL ITEMS data
			self.add_serialization_chain(graph, items.output, model=self.models['VisualItem'], use_memory_writer=False)
		return items

	def add_record_text_chain(self, graph, objects, serialize=True):
		'''Add transformation of record texts to the bonobo pipeline.'''
		texts = graph.add_chain(
			ExtractKeyedValue(key='_record'),
			pipeline.linkedart.MakeLinkedArtLinguisticObject(),
			_input=objects.output
		)
		if serialize:
			# write RECORD data
			self.add_serialization_chain(graph, texts.output, model=self.models['LinguisticObject'])
		return texts

	def _construct_graph(self, single_graph=False, services=None):
		'''
		Construct bonobo.Graph object(s) for the entire pipeline.

		If `single_graph` is `False`, generate three `Graph`s (`self.graph_1`,
		`self.graph_2`, and `self.graph_3`), that will be run sequentially. The first for
		events, then catalogs, and finally for sales auctions (which depends on output from the first).

		If `single_graph` is `True`, then generate a single `Graph` that has the entire
		pipeline in it (`self.graph_0`). This is used to be able to produce graphviz
		output of the pipeline for visual inspection.
		'''
		graph0 = bonobo.Graph()
		graph1 = bonobo.Graph()
		graph2 = bonobo.Graph()
		graph3 = bonobo.Graph()

		component1 = [graph0] if single_graph else [graph1]
		component2 = [graph0] if single_graph else [graph2]
		component3 = [graph0] if single_graph else [graph3]
		for g in component1:
			auction_events_records = g.add_chain(
				MatchingFiles(path='/', pattern=self.auction_events_files_pattern, fs='fs.data.provenance'),
				CurriedCSVReader(fs='fs.data.provenance', limit=self.limit),
				AddFieldNames(field_names=self.auction_events_headers)
			)

			auction_events = self.add_auction_events_chain(g, auction_events_records, serialize=True)
			_ = self.add_catalog_linguistic_objects_chain(g, auction_events, serialize=True)
			_ = self.add_places_chain(g, auction_events, serialize=True)

			houses = g.add_chain(
				ExtractKeyedValues(key='auction_house'),
				pipeline.linkedart.MakeLinkedArtAuctionHouseOrganization(),
				_input=auction_events.output
			)
			_ = self.add_person_or_group_chain(g, houses, serialize=True)

		for g in component2:
			physical_catalog_records = g.add_chain(
				MatchingFiles(path='/', pattern=self.catalogs_files_pattern, fs='fs.data.provenance'),
				CurriedCSVReader(fs='fs.data.provenance', limit=self.limit),
				AddFieldNames(field_names=self.catalogs_headers),
			)

			catalogs = self.add_physical_catalogs_chain(g, physical_catalog_records, serialize=True)

			catalog_owners = g.add_chain(
				ExtractKeyedValue(key='_owner'),
				pipeline.linkedart.MakeLinkedArtAuctionHouseOrganization(),
				_input=catalogs.output
			)
			_ = self.add_person_or_group_chain(g, catalog_owners, serialize=True)

		for g in component3:
			contents_records = g.add_chain(
				MatchingFiles(path='/', pattern=self.contents_files_pattern, fs='fs.data.provenance'),
				CurriedCSVReader(fs='fs.data.provenance', limit=self.limit),
				AddFieldNames(field_names=self.contents_headers),
			)
			sales = self.add_sales_chain(g, contents_records, services, serialize=True)
			_ = self.add_lot_set_chain(g, sales, serialize=True)
			objects = self.add_object_chain(g, sales, serialize=True)
			_ = self.add_places_chain(g, objects, serialize=True)
			acquisitions = self.add_acquisitions_chain(g, objects, serialize=True)
			self.add_buyers_sellers_chain(g, acquisitions, serialize=True)
			self.add_procurement_chain(g, acquisitions, serialize=True)
			_ = self.add_person_or_group_chain(g, objects, key='_artists', serialize=True)
			_ = self.add_record_text_chain(g, objects, serialize=True)
			_ = self.add_visual_item_chain(g, objects, serialize=True)

		if single_graph:
			self.graph_0 = graph0
		else:
			self.graph_1 = graph1
			self.graph_2 = graph2
			self.graph_3 = graph3

	def get_graph(self, **kwargs):
		'''Return a single bonobo.Graph object for the entire pipeline.'''
		if not self.graph_0:
			self._construct_graph(single_graph=True, **kwargs)

		return self.graph_0

	def get_graph_1(self, **kwargs):
		'''Construct the bonobo pipeline to fully transform Provenance data from CSV to JSON-LD.'''
		if not self.graph_1:
			self._construct_graph(**kwargs)
		return self.graph_1

	def get_graph_2(self, **kwargs):
		'''Construct the bonobo pipeline to fully transform Provenance data from CSV to JSON-LD.'''
		if not self.graph_2:
			self._construct_graph(**kwargs)
		return self.graph_2

	def get_graph_3(self, **kwargs):
		'''Construct the bonobo pipeline to fully transform Provenance data from CSV to JSON-LD.'''
		if not self.graph_3:
			self._construct_graph(**kwargs)
		return self.graph_3

	def run(self, services=None, **options):
		'''Run the Provenance bonobo pipeline.'''
		print(f'- Limiting to {self.limit} records per file', file=sys.stderr)
		if not services:
			services = self.get_services(**options)

		print('Running graph component 1...', file=sys.stderr)
		graph1 = self.get_graph_1(**options, services=services)
		self.run_graph(graph1, services=services)

		print('Running graph component 2...', file=sys.stderr)
		graph2 = self.get_graph_2(**options, services=services)
		self.run_graph(graph2, services=services)

		print('Running graph component 3...', file=sys.stderr)
		graph3 = self.get_graph_3(**options, services=services)
		self.run_graph(graph3, services=services)

		print('Serializing static instances...', file=sys.stderr)
		for model, instances in self.static_instances.used_instances().items():
			g = bonobo.Graph()
			nodes = self.serializer_nodes_for_model(model=self.models[model], use_memory_writer=False)
			values = instances.values()
			source = g.add_chain(GraphListSource(values))
			self.add_serialization_chain(g, source.output, model=self.models[model], use_memory_writer=False)
			self.run_graph(g, services={})

	def generate_prev_post_sales_data(self, post_map):
		total = 0
		mapped = 0

		g = self.load_sales_tree()
		for src, dst in post_map.items():
			total += 1
			mapped += 1
			g.add_edge(src, dst)
# 		print(f'mapped {mapped}/{total} objects to a previous sale', file=sys.stderr)

		large_components = set(g.largest_component_canonical_keys(10))
		dot = graphviz.Digraph()

		node_id = lambda n: f'n{n!s}'
		for n, i in g.nodes.items():
			key, _ = g.canonical_key(n)
			if key in large_components:
				dot.node(node_id(i), str(n))

		post_sale_rewrite_map = self.load_prev_post_sales_data()
# 		print('Rewrite output files, replacing the following URIs:')
		for src, dst in g:
			canonical, steps = g.canonical_key(src)
			src_uri = self.helper.make_proj_uri('OBJ', *src)
			dst_uri = self.helper.make_proj_uri('OBJ', *canonical)
# 			print(f's/ {src_uri:<100} / {dst_uri:<100} /')
			post_sale_rewrite_map[src_uri] = dst_uri
			if canonical in large_components:
				i = node_id(g.nodes[src])
				j = node_id(g.nodes[dst])
				dot.edge(i, j, f'{steps} steps')

		self.persist_prev_post_sales_data(post_sale_rewrite_map)

		dot_filename = os.path.join(settings.pipeline_tmp_path, 'sales.dot')
		dot.save(filename=dot_filename)
		self.persist_sales_tree(g)

class ProvenanceFilePipeline(ProvenancePipeline):
	'''
	Provenance pipeline with serialization to files based on Arches model and resource UUID.

	If in `debug` mode, JSON serialization will use pretty-printing. Otherwise,
	serialization will be compact.
	'''
	def __init__(self, input_path, catalogs, auction_events, contents, **kwargs):
		super().__init__(input_path, catalogs, auction_events, contents, **kwargs)
		self.writers = []
		self.output_path = kwargs.get('output_path')

	def serializer_nodes_for_model(self, *args, model=None, use_memory_writer=True, **kwargs):
		nodes = []
		kwargs['compact'] = not self.debug
		if use_memory_writer:
			w = MergingMemoryWriter(directory=self.output_path, partition_directories=True, model=model, **kwargs)
		else:
			w = MergingFileWriter(directory=self.output_path, partition_directories=True, model=model, **kwargs)
		nodes.append(w)
		self.writers += nodes
		return nodes

	@staticmethod
	def persist_sales_tree(g):
		sales_tree_filename = os.path.join(settings.pipeline_tmp_path, 'sales-tree.data')
		with open(sales_tree_filename, 'w') as f:
			g.dump(f)

	@staticmethod
	def load_sales_tree():
		sales_tree_filename = os.path.join(settings.pipeline_tmp_path, 'sales-tree.data')
		if os.path.exists(sales_tree_filename):
			with open(sales_tree_filename) as f:
				g = SalesTree.load(f)
		else:
			g = SalesTree()
		return g

	@staticmethod
	def load_prev_post_sales_data():
		rewrite_map_filename = os.path.join(settings.pipeline_tmp_path, 'post_sale_rewrite_map.json')
		post_sale_rewrite_map = {}
		if os.path.exists(rewrite_map_filename):
			with open(rewrite_map_filename, 'r') as f:
				with suppress(json.decoder.JSONDecodeError):
					post_sale_rewrite_map = json.load(f)
		return post_sale_rewrite_map

	@staticmethod
	def persist_prev_post_sales_data(post_sale_rewrite_map):
		rewrite_map_filename = os.path.join(settings.pipeline_tmp_path, 'post_sale_rewrite_map.json')
		print(rewrite_map_filename)
		with open(rewrite_map_filename, 'w') as f:
			json.dump(post_sale_rewrite_map, f)
			print(f'Saved post-sales rewrite map to {rewrite_map_filename}')

	def run(self, **options):
		'''Run the Provenance bonobo pipeline.'''
		start = timeit.default_timer()
		services = self.get_services(**options)
		super().run(services=services, **options)
		print(f'Pipeline runtime: {timeit.default_timer() - start}', file=sys.stderr)

		count = len(self.writers)
		for seq_no, w in enumerate(self.writers):
			print('[%d/%d] writers being flushed' % (seq_no+1, count))
			if isinstance(w, MergingMemoryWriter):
				w.flush()

		print('====================================================')
		print('Running post-processing of post-sale data...')
		post_map = services['post_sale_map']
		self.generate_prev_post_sales_data(post_map)
		print(f'>>> {len(post_map)} post sales records')
		print('Total runtime: ', timeit.default_timer() - start)<|MERGE_RESOLUTION|>--- conflicted
+++ resolved
@@ -129,37 +129,24 @@
 		auth_name_q = '?' in data.get('auth_nameq', '')
 
 		if ulan:
-<<<<<<< HEAD
 			key = ('PERSON', 'ULAN', ulan)
 			return key, self.make_shared_uri
 		elif self.is_anonymous_group(auth_name):
-			key = ('GROUP', 'AUTHNAME', auth_name)
+			key = ('GROUP', 'AUTH', auth_name)
 			return key, self.make_shared_uri
 		elif self.acceptable_person_auth_name(auth_name):
-			key = ('PERSON', 'AUTHNAME', auth_name)
+			key = ('PERSON', 'AUTH', auth_name)
 			return key, self.make_shared_uri
-=======
-			return ('PERSON', 'ULAN', ulan)
-		elif self.acceptable_auth_name(auth_name):
-			return ('PERSON', 'AUTH', auth_name)
->>>>>>> 868675a3
 		else:
 			# not enough information to identify this person uniquely, so use the source location in the input file
 			pi_rec_no = data['pi_record_no']
 			if record_id:
-<<<<<<< HEAD
-				key = ('PERSON', 'PI_REC_NO', pi_rec_no, record_id)
+				key = ('PERSON', 'PI', pi_rec_no, record_id)
 				return key, self.make_proj_uri
 			else:
 				warnings.warn(f'*** No record identifier given for person identified only by pi_record_number {pi_rec_no}')
-				key = ('PERSON', 'PI_REC_NO', pi_rec_no)
+				key = ('PERSON', 'PI', pi_rec_no)
 				return key, self.make_proj_uri
-=======
-				return ('PERSON', 'PI', pi_rec_no, record_id)
-			else:
-				warnings.warn(f'*** No record identifier given for person identified only by pi_record_number {pi_rec_no}')
-				return ('PERSON', 'PI', pi_rec_no)
->>>>>>> 868675a3
 
 	def add_person(self, a, sales_record, relative_id, **kwargs):
 		self.add_uri(a, record_id=relative_id)
