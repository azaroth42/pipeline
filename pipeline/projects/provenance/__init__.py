--- conflicted
+++ resolved
@@ -278,12 +278,7 @@
 
 		'0001[a]' -> '0001'
 		'''
-<<<<<<< HEAD
 		m = AddAuctionOfLot.shared_lot_number_re.search(lno)
-=======
-		r = AddAuctionOfLot.shared_lot_number_re
-		m = r.search(lno)
->>>>>>> ddb1deaa
 		if m:
 			return lno.replace(m.group(1), '')
 		return lno
