'''
Classes and utility functions for instantiating, configuring, and
running a bonobo pipeline for converting Provenance Index CSV data into JSON-LD.
'''

# PIR Extracters

import re
import os
import json
import sys
import warnings
import uuid
import csv
import pprint
import pathlib
import itertools
import datetime
from collections import Counter, defaultdict, namedtuple
from contextlib import suppress
import inspect

import time
import timeit
from sqlalchemy import create_engine
import dateutil.parser

import graphviz
import bonobo
from bonobo.config import use, Option, Service, Configurable
from bonobo.nodes import Limit
from bonobo.constants import NOT_MODIFIED

import settings

from cromulent import model, vocab
from cromulent.model import factory
from cromulent.extract import extract_physical_dimensions, extract_monetary_amount

import pipeline.execution
from pipeline.projects import PipelineBase
from pipeline.projects.provenance.util import *
from pipeline.util import \
			CaseFoldingSet, \
			CromObjectMerger, \
			RecursiveExtractKeyedValue, \
			ExtractKeyedValue, \
			ExtractKeyedValues, \
			MatchingFiles, \
			identity, \
			implode_date, \
			timespan_before, \
			timespan_after, \
			replace_key_pattern, \
			strip_key_prefix, \
			timespan_from_outer_bounds
from pipeline.util.cleaners import \
			parse_location, \
			parse_location_name, \
			date_parse, \
			date_cleaner
from pipeline.io.file import MergingFileWriter
from pipeline.io.memory import MergingMemoryWriter
# from pipeline.io.arches import ArchesWriter
from pipeline.linkedart import \
			add_crom_data, \
			get_crom_object, \
			MakeLinkedArtRecord, \
			MakeLinkedArtLinguisticObject, \
			MakeLinkedArtHumanMadeObject, \
			MakeLinkedArtAuctionHouseOrganization, \
			MakeLinkedArtOrganization, \
			MakeLinkedArtPerson, \
			make_la_place
from pipeline.io.csv import CurriedCSVReader
from pipeline.nodes.basic import \
			AddFieldNames, \
			GroupRepeatingKeys, \
			GroupKeys, \
			AddArchesModel, \
			Serializer, \
			Trace
from pipeline.util.rewriting import rewrite_output_files, JSONValueRewriter

PROBLEMATIC_RECORD_URI = 'tag:getty.edu,2019:digital:pipeline:provenance:ProblematicRecord'
CSV_SOURCE_COLUMNS = ['pi_record_no', 'catalog_number']

IGNORE_PERSON_AUTHNAMES = CaseFoldingSet(('NEW', 'NON-UNIQUE'))
IGNORE_HOUSE_AUTHNAMES = CaseFoldingSet(('Anonymous',))

#mark - utility functions and classes

def setup_static_instances():
	'''
	These are instances that are used statically in the code. For example, when we
	provide attribution of an identifier to Getty, or use a Lugt number, we need to
	serialize the related Group or Person record for that attribution, even if it does
	not appear in the source data.
	'''
	GETTY_GRI_URI = pir_uri('ORGANIZATION', 'LOCATION-CODE', 'JPGM')
	lugt_ulan = 500321736
	gri_ulan = 500115990
	LUGT_URI = pir_uri('PERSON', 'ULAN', lugt_ulan)
	gri = model.Group(ident=GETTY_GRI_URI, label='Getty Research Institute')
	gri.identified_by = vocab.PrimaryName(ident='', content='Getty Research Institute')
	gri.exact_match = model.BaseResource(ident=f'http://vocab.getty.edu/ulan/{gri_ulan}')
	lugt = model.Person(ident=LUGT_URI, label='Frits Lugt')
	lugt.identified_by = vocab.PrimaryName(ident='', content='Frits Lugt')
	lugt.exact_match = model.BaseResource(ident=f'http://vocab.getty.edu/ulan/{lugt_ulan}')
	return {
		'Group': {
			'gri': gri
		},
		'Person': {
			'lugt': lugt
		}
	}
STATIC_INSTANCES = setup_static_instances()

class GraphListSource:
	'''
	Act as a bonobo graph source node for a set of crom objects.
	Yields the supplied objects wrapped in data dicts.
	'''
	def __init__(self, values, *args, **kwargs):
		super().__init__(*args, **kwargs)
		self.values = values

	def __call__(self):
		for v in self.values:
			yield add_crom_data({}, v)

def acceptable_person_auth_name(auth_name):
	if not auth_name:
		return False
	if auth_name in IGNORE_PERSON_AUTHNAMES:
		return False
	if '[' in auth_name:
		return False
	return True

def copy_source_information(dst: dict, src: dict):
	for k in CSV_SOURCE_COLUMNS:
		with suppress(KeyError):
			dst[k] = src[k]
	return dst

def auction_event_for_catalog_number(catalog_number):
	'''
	Return a `vocab.AuctionEvent` object and its associated 'uid' key and URI, based on
	the supplied `catalog_number`.
	'''
	uid = f'AUCTION-EVENT-CATALOGNUMBER-{catalog_number}'
	uri = pir_uri('AUCTION-EVENT', 'CATALOGNUMBER', catalog_number)
	auction = vocab.AuctionEvent(ident=uri)
	auction._label = f"Auction Event for {catalog_number}"
	return auction, uid, uri

def add_auction_event(data):
	'''Add modeling for an auction event based on properties of the supplied `data` dict.'''
	cno = data['catalog_number']
	auction, uid, uri = auction_event_for_catalog_number(cno)
	data['uid'] = uid
	data['uri'] = uri
	add_crom_data(data=data, what=auction)
	return data

#mark - Places

def auction_event_location(data):
	'''
	Based on location data in the supplied `data` dict, construct a data structure
	representing a hierarchy of places (e.g. location->city->country), and return it.

	This structure will be suitable for passing to `pipeline.linkedart.make_la_place`
	to construct a Place model object.
	'''
	specific_name = data.get('specific_loc')
	city_name = data.get('city_of_sale')
	country_name = data.get('country_auth')

	parts = [v for v in (specific_name, city_name, country_name) if v is not None]
	loc = parse_location(*parts, uri_base=UID_TAG_PREFIX, types=('Place', 'City', 'Country'))
	return loc

#mark - Auction Events

@use('auction_locations')
def populate_auction_event(data, auction_locations):
	'''Add modeling data for an auction event'''
	cno = data['catalog_number']
	auction = get_crom_object(data)
	catalog = data['_catalog']['_LOD_OBJECT']

	location_data = data['location']
	current = auction_event_location(location_data)

	# make_la_place is called here instead of as a separate graph node because the Place object
	# gets stored in the `auction_locations` object to be used in the second graph component
	# which uses the data to associate the place with auction lots.
	base_uri = pir_uri('AUCTION-EVENT', 'CATALOGNUMBER', cno, 'PLACE')
	place_data = make_la_place(current, base_uri=base_uri)
	place = get_crom_object(place_data)
	if place:
		data['_locations'] = [place_data]
		auction.took_place_at = place
		auction_locations[cno] = place

	begin = implode_date(data, 'sale_begin_', clamp='begin')
	end = implode_date(data, 'sale_end_', clamp='eoe')
	ts = timespan_from_outer_bounds(
		begin=begin,
		end=end,
	)
	if begin and end:
		ts.identified_by = model.Name(ident='', content=f'{begin} to {end}')
	elif begin:
		ts.identified_by = model.Name(ident='', content=f'{begin} onwards')
	elif end:
		ts.identified_by = model.Name(ident='', content=f'up to {end}')

	for p in data.get('portal', []):
		url = p['portal_url']
		if url.startswith('http'):
			auction.referred_to_by = vocab.WebPage(ident=url)
		else:
			warnings.warn(f'*** Portal URL value does not appear to be a valid URL: {url}')

	if ts:
		auction.timespan = ts

	auction.subject_of = catalog
	return data

def add_auction_house_data(a):
	'''Add modeling data for an auction house organization.'''
	catalog = a.get('_catalog')

	ulan = None
	with suppress(ValueError, TypeError):
		ulan = int(a.get('auc_house_ulan'))
	auth_name = a.get('auc_house_auth')
	a['identifiers'] = []
	if ulan:
		key = f'AUCTION-HOUSE-ULAN-{ulan}'
		a['uid'] = key
		a['uri'] = pir_uri('AUCTION-HOUSE', 'ULAN', ulan)
		a['ulan'] = ulan
		house = vocab.AuctionHouseOrg(ident=a['uri'])
	elif auth_name and auth_name not in IGNORE_HOUSE_AUTHNAMES:
		a['uri'] = pir_uri('AUCTION-HOUSE', 'AUTHNAME', auth_name)
		a['identifiers'].append(
			vocab.PrimaryName(ident='', content=auth_name)
		)
		house = vocab.AuctionHouseOrg(ident=a['uri'])
	else:
		# not enough information to identify this house uniquely, so use the source location in the input file
		a['uri'] = pir_uri('AUCTION-HOUSE', 'CAT_NO', 'CATALOG-NUMBER', a['catalog_number'])
		house = vocab.AuctionHouseOrg(ident=a['uri'])

	name = a.get('auc_house_name') or a.get('name')
	if name:
		n = model.Name(ident='', content=name)
		n.referred_to_by = catalog
		a['identifiers'].append(n)
		a['label'] = name
	else:
		a['label'] = '(Anonymous)'

	add_crom_data(data=a, what=house)
	return a

@use('auction_houses')
def add_auction_houses(data, auction_houses):
	'''
	Add modeling data for the auction house organization(s) associated with an auction
	event.
	'''
	auction = get_crom_object(data)
	catalog = data['_catalog']['_LOD_OBJECT']
	d = data.copy()
	houses = data.get('auction_house', [])
	cno = data['catalog_number']

	house_objects = []

	for h in houses:
		h['_catalog'] = catalog
		add_auction_house_data(copy_source_information(h, data))
		house = get_crom_object(h)
		auction.carried_out_by = house
		if auction_houses:
			house_objects.append(house)
	auction_houses[cno] = house_objects
	return d


#mark - Auction of Lot

class AddAuctionOfLot(Configurable):
	'''Add modeling data for the auction of a lot of objects.'''

	# TODO: does this handle all the cases of data packed into the lot_number string that need to be stripped?
	shared_lot_number_re = re.compile(r'(\[[a-z]\])')

	problematic_records = Service('problematic_records')
	auction_locations = Service('auction_locations')
	auction_houses = Service('auction_houses')
	non_auctions = Service('non_auctions')
	def __init__(self, *args, **kwargs):
		self.lot_cache = {}
		super().__init__(*args, **kwargs)

	@staticmethod
	def shared_lot_number_from_lno(lno):
		'''
		Given a `lot_number` value which identifies an object in a group, strip out the
		object-specific content, returning an identifier for the entire lot.

		For example, strip the object identifier suffixes such as '[a]':

		'0001[a]' -> '0001'
		'''
		m = AddAuctionOfLot.shared_lot_number_re.search(lno)
		if m:
			return lno.replace(m.group(1), '')
		return lno

	@staticmethod
	def set_lot_auction_houses(lot, cno, auction_houses):
		'''Associate the auction house with the auction lot.'''
		houses = auction_houses.get(cno)
		if houses:
			for house in houses:
				lot.carried_out_by = house

	@staticmethod
	def set_lot_location(lot, cno, auction_locations):
		'''Associate the location with the auction lot.'''
		place = auction_locations.get(cno)
		if place:
			lot.took_place_at = place

	@staticmethod
	def set_lot_date(lot, auction_data):
		'''Associate a timespan with the auction lot.'''
		date = implode_date(auction_data, 'lot_sale_')
# 		dates = date_parse(date, delim='-')
# 		if dates:
		if date:
			begin = implode_date(auction_data, 'lot_sale_', clamp='begin')
			end = implode_date(auction_data, 'lot_sale_', clamp='eoe')
			bounds = [begin, end]
		else:
			bounds = []
		if bounds:
			ts = timespan_from_outer_bounds(*bounds)
			ts.identified_by = model.Name(ident='', content=date)
			lot.timespan = ts

	@staticmethod
	def shared_lot_number_ids(cno, lno, date):
		'''
		Return a tuple of a UID string and a URI for the lot identified by the supplied
		data which identifies a specific object in that lot.
		'''
		shared_lot_number = AddAuctionOfLot.shared_lot_number_from_lno(lno)
		uid = f'AUCTION-{cno}-LOT-{shared_lot_number}-DATE-{date}'
		uri = pir_uri('AUCTION', cno, 'LOT', shared_lot_number, 'DATE', date)
		return uid, uri

	@staticmethod
	def transaction_contains_multiple_lots(data, prices):
		'''
		Return `True` if the procurement related to the supplied data represents a
		transaction of multiple lots with a single payment, `False` otherwise.
		'''
		for p in prices:
			n = p.get('price_note')
			if n and n.startswith('for lots '):
				return True
		return False

	@staticmethod
	def lots_in_transaction(data, prices):
		'''
		Return a string that represents the lot numbers that are a part of the procurement
		related to the supplied data.
		'''
		_, lno, _ = object_key(data)
		shared_lot_number = AddAuctionOfLot.shared_lot_number_from_lno(lno)
		for p in prices:
			n = p.get('price_note')
			if n and n.startswith('for lots '):
				return n[9:]
		return shared_lot_number

	@staticmethod
	def transaction_uri_for_lot(data, prices):
		'''
		Return a URI representing the procurement which the object (identified by the
		supplied data) is a part of. This may identify just the lot being sold or, in the
		case of multiple lots being bought for a single price, a single procurement that
		encompasses multiple acquisitions that span different lots.
		'''
		cno, lno, date = object_key(data)
		shared_lot_number = AddAuctionOfLot.shared_lot_number_from_lno(lno)
		for p in prices:
			n = p.get('price_note')
			if n and n.startswith('for lots '):
				return pir_uri('AUCTION-TX-MULTI', cno, date, n[9:])
		return pir_uri('AUCTION-TX', cno, date, shared_lot_number)

	@staticmethod
	def set_lot_notes(lot, auction_data):
		'''Associate notes with the auction lot.'''
		cno, lno, _ = object_key(auction_data)
		auction, _, _ = auction_event_for_catalog_number(cno)
		notes = auction_data.get('lot_notes')
		if notes:
			note_id = lot.id + '-LotNotes'
			lot.referred_to_by = vocab.Note(ident=note_id, content=notes)
		if not lno:
			warnings.warn(f'Setting empty identifier on {lot.id}')
		lno = str(lno)
		lot.identified_by = vocab.LotNumber(ident='', content=lno)
		lot.part_of = auction

	def set_lot_objects(self, lot, cno, lno, data):
		'''Associate the set of objects with the auction lot.'''
		coll = vocab.AuctionLotSet(ident=f'{data["uri"]}-Set')
		shared_lot_number = self.shared_lot_number_from_lno(lno)
		coll._label = f'Auction Lot {cno} {shared_lot_number}'
		est_price = data.get('estimated_price')
		if est_price:
			coll.dimension = get_crom_object(est_price)
		start_price = data.get('start_price')
		if start_price:
			coll.dimension = get_crom_object(start_price)

		lot.used_specific_object = coll
		data['_lot_object_set'] = add_crom_data(data={}, what=coll)

	def __call__(self, data, non_auctions, auction_houses, auction_locations, problematic_records):
		'''Add modeling data for the auction of a lot of objects.'''
		ask_price = data.get('ask_price', {}).get('ask_price')
		if ask_price:
			# if there is an asking price/currency, it's a direct sale, not an auction;
			# filter these out from subsequent modeling of auction lots.
			return

		copy_source_information(data['_object'], data)

		auction_data = data['auction_of_lot']
		try:
			lot_object_key = object_key(auction_data)
		except Exception as e:
			warnings.warn(f'Failed to compute lot object key from data {auction_data} ({e})')
			pprint.pprint({k: v for k, v in data.items() if v != ''})
			raise
		cno, lno, date = lot_object_key
		if cno in non_auctions:
			# the records in this sales catalog do not represent auction sales, so should
			# be skipped.
			return

		shared_lot_number = self.shared_lot_number_from_lno(lno)
		uid, uri = self.shared_lot_number_ids(cno, lno, date)
		data['uid'] = uid
		data['uri'] = uri

		lot = vocab.Auction(ident=data['uri'])
		lot_id = f'{cno} {shared_lot_number} ({date})'
		lot_object_id = f'{cno} {lno} ({date})'
		lot_label = f'Auction of Lot {lot_id}'
		lot._label = lot_label
		data['lot_id'] = lot_id
		data['lot_object_id'] = lot_object_id

		for problem_key, problem in problematic_records.get('lots', []):
			# TODO: this is inefficient, but will probably be OK so long as the number
			#       of problematic records is small. We do it this way because we can't
			#       represent a tuple directly as a JSON dict key, and we don't want to
			#       have to do post-processing on the services JSON files after loading.
			if tuple(problem_key) == lot_object_key:
				note = model.LinguisticObject(ident='', content=problem)
				note.classified_as = vocab.instances["brief text"]
				note.classified_as = model.Type(
					ident=PROBLEMATIC_RECORD_URI,
					label='Problematic Record'
				)
				lot.referred_to_by = note

		self.set_lot_auction_houses(lot, cno, auction_houses)
		self.set_lot_location(lot, cno, auction_locations)
		self.set_lot_date(lot, auction_data)
		self.set_lot_notes(lot, auction_data)
		self.set_lot_objects(lot, cno, lno, data)

		tx_uri = AddAuctionOfLot.transaction_uri_for_lot(auction_data, data.get('price', []))
		lots = AddAuctionOfLot.lots_in_transaction(auction_data, data.get('price', []))
		multi = AddAuctionOfLot.transaction_contains_multiple_lots(auction_data, data.get('price', []))
		tx = vocab.Procurement(ident=tx_uri)
		tx._label = f'Procurement of Lot {cno} {lots} ({date})'
		lot.caused = tx
		tx_data = {'uri': tx_uri}

		if multi:
			tx_data['multi_lot_tx'] = lots
		with suppress(AttributeError):
			tx_data['_date'] = lot.timespan
		data['_procurement_data'] = add_crom_data(data=tx_data, what=tx)

		add_crom_data(data=data, what=lot)
		yield data

def add_crom_price(data, _, add_citations=False):
	'''
	Add modeling data for `MonetaryAmount`, `StartingPrice`, or `EstimatedPrice`,
	based on properties of the supplied `data` dict.
	'''
	amnt = extract_monetary_amount(data, add_citations=add_citations)
	if amnt:
		add_crom_data(data=data, what=amnt)
	return data

@use('make_la_person')
def add_person(data: dict, rec_id, *, make_la_person):
	'''
	Add modeling data for people, based on properties of the supplied `data` dict.

	This function adds properties to `data` before calling
	`pipeline.linkedart.MakeLinkedArtPerson` to construct the model objects.
	'''
	ulan = None
	with suppress(ValueError, TypeError):
		ulan = int(data.get('ulan'))

	auth_name = data.get('auth_name')
	auth_name_q = '?' in data.get('auth_nameq', '')
	if ulan:
		key = f'PERSON-ULAN-{ulan}'
		data['uid'] = key
		data['uri'] = pir_uri('PERSON', 'ULAN', ulan)
		data['ulan'] = ulan
	elif acceptable_person_auth_name(auth_name) and not auth_name_q:
		data['uri'] = pir_uri('PERSON', 'AUTHNAME', auth_name)
		data['identifiers'] = [
			vocab.PrimaryName(ident='', content=auth_name) # NOTE: most of these are also vocab.SortName, but not 100%, so witholding that assertion for now
		]
	else:
		# not enough information to identify this person uniquely, so use the source location in the input file
		data['uri'] = pir_uri('PERSON', 'PI_REC_NO', data['pi_record_no'], rec_id)

	names = []
	for name_string in sorted(set([data[k] for k in ('auth_name', 'name') if k in data and data[k]])):
		if name_string:
			names.append((name_string,))
	if names:
		data['names'] = names
		data['label'] = names[0][0]
	else:
		data['label'] = '(Anonymous person)'

	make_la_person(data)
	return data

def final_owner_procurement(final_owner, current_tx, hmo, current_ts):
	tx = related_procurement(current_tx, hmo, current_ts, buyer=final_owner)
	try:
		object_label = hmo._label
		tx._label = f'Procurement leading to the currently known location of “{object_label}”'
	except AttributeError:
		tx._label = f'Procurement leading to the currently known location of object'
	return tx

def combine_payments(*amnts):
	grouped_amounts = defaultdict(list)
	for amnt in amnts:
		value = None
		with suppress(AttributeError):
			value = amnt.value
		grouped_amounts[value].append(amnt)
	
	merged_amounts = []
	merger = CromObjectMerger()
	for value, amounts in grouped_amounts.items():
		currencies = set()
		for amnt in amounts:
			with suppress(AttributeError):
				currencies.add(amnt.currency.id)
		if len(currencies) == 1:
			amnt = merger.merge(*amounts)
			merged_amounts.append(amnt)
		else:
			merged_amounts += amounts
	return merged_amounts

def add_price_references(cno, prices, location_codes):
	refs = []
	for p in prices:
		amnt = get_crom_object(p)
		if cno.startswith('D-'):
			cite = p.get('price_citation')
			source = p.get('price_source')
			if cite and source:
				journal = vocab.JournalText(ident=pir_uri('Journal', source), label=f'Periodical “{source}”')
				journal.identified_by = model.Name(ident='', content=source)
				issue = vocab.IssueText(ident=pir_uri('Journal', source, 'Issue', cite), label=f'Issue of “{source}”: {cite}')
				issue.identified_by = model.Identifier(ident='', content=cite)
				journal.part = issue
				refs += [journal, issue]
				amnt.referred_to_by = issue
			elif source:
				owner_code = source
				copy = ''
				with suppress(ValueError):
					owner_code, copy = source.split(maxsplit=1)
				owner_name = location_codes[owner_code]
				labels = [f'Sale Catalog {cno}', f'owned by {owner_name}']
				if copy:
					labels.append(f'copy {copy}')
				catalog_uri = pir_uri('CATALOG', cno, owner_code, copy)
				catalog_label = ', '.join(labels)
				catalogObject = vocab.AuctionCatalog(ident=catalog_uri, label=catalog_label)
				notes_uri = catalog_uri + '-Annotation'
				notes = vocab.Annotation(ident=notes_uri, label=f'Handwritten notes on ' + catalog_label)
				notes.carried_by = catalogObject
				refs += [catalogObject, notes]
				amnt.referred_to_by = notes
			else:
				warnings.warn(f'only a price citation: {pprint.pformat(cite)}')
	return map(lambda o: add_crom_data({}, o), refs)

def add_acquisition(data, buyers, sellers, location_codes, make_la_person):
	'''Add modeling of an acquisition as a transfer of title from the seller to the buyer'''
	hmo = get_crom_object(data)
	parent = data['parent_data']
# 	transaction = parent['transaction']
	prices = parent['price']
	auction_data = parent['auction_of_lot']
	cno, lno, date = object_key(auction_data)
	data['buyer'] = buyers
	data['seller'] = sellers
	
	acq_label = None
	try:
		object_label = f'“{hmo._label}”'
		acq_label = f'Acquisition of {cno} {lno} ({date}): {object_label}'
	except AttributeError:
		object_label = '(object)'
		acq_label = f'Acquisition of {cno} {lno} ({date})'

	data['_citation_references'] = add_price_references(cno, prices, location_codes)
	amnts = [get_crom_object(p) for p in prices]

# 	if not prices:
# 		print(f'*** No price data found for {transaction} transaction')

	tx_data = parent['_procurement_data']
	current_tx = get_crom_object(tx_data)
	payment_id = current_tx.id + '-Payment'

	acq_id = hmo.id + '-Acquisition'
	acq = model.Acquisition(ident=acq_id, label=acq_label)
	acq.transferred_title_of = hmo

	multi = tx_data.get('multi_lot_tx')
	paym_label = f'multiple lots {multi}' if multi else object_label
	paym = model.Payment(ident=payment_id, label=f'Payment for {paym_label}')

	for seller in [get_crom_object(s) for s in sellers]:
		paym.paid_to = seller
		acq.transferred_title_from = seller
	for buyer in [get_crom_object(b) for b in buyers]:
		paym.paid_from = buyer
		acq.transferred_title_to = buyer

	amnts = combine_payments(*amnts)
	if amnts:
		amnt = amnts.pop(0)
		if amnts:
			warnings.warn(f'Multiple Payment.paid_amount values for object {hmo.id} ({payment_id})')
		for extra in amnts:
			with suppress(AttributeError):
				for r in extra.referred_to_by:
					amnt.referred_to_by = r
		paym.paid_amount = amnt

	ts = tx_data.get('_date')
	if ts:
		acq.timespan = ts
	current_tx.part = paym
	current_tx.part = acq
	if '_procurements' not in data:
		data['_procurements'] = []
	data['_procurements'] += [add_crom_data(data={}, what=current_tx)]
# 	lot_uid, lot_uri = AddAuctionOfLot.shared_lot_number_ids(cno, lno)
	# TODO: `annotation` here is from add_physical_catalog_objects
# 	paym.referred_to_by = annotation

	data['_acquisition'] = {'uri': acq_id}
	add_crom_data(data=data['_acquisition'], what=acq)

	final_owner_data = data.get('_final_org')
	if final_owner_data:
		final_owner = get_crom_object(final_owner_data)
		tx = final_owner_procurement(final_owner, current_tx, hmo, ts)
		data['_procurements'].append(add_crom_data(data={}, what=tx))

	post_own = data.get('post_owner', [])
	prev_own = data.get('prev_owner', [])
	prev_post_owner_records = [(post_own, False), (prev_own, True)]
	for owner_data, rev in prev_post_owner_records:
		if rev:
			rev_name = 'prev-owner'
			source_label = 'Source of information on history of the object prior to the current sale.'
		else:
			rev_name = 'post-owner'
			source_label = 'Source of information on history of the object after the current sale.'
		for seq_no, owner_record in enumerate(owner_data):
			ignore_fields = ('own_so', 'own_auth_l', 'own_auth_d')
			if not any([bool(owner_record.get(k)) for k in owner_record.keys() if k not in ignore_fields]):
				# some records seem to have metadata (source information, location, or notes) but no other fields set
				# these should not constitute actual records of a prev/post owner.
				continue
			auth_name = owner_record.get('own_auth')
			name = owner_record.get('own')
			ulan = None
			with suppress(ValueError, TypeError):
				ulan = int(owner_record.get('own_ulan'))
			if ulan:
				key = f'PERSON-ULAN-{ulan}'
				owner_record['uid'] = key
				owner_record['uri'] = pir_uri('PERSON', 'ULAN', ulan)
				owner_record['ulan'] = ulan
			elif acceptable_person_auth_name(auth_name):
				owner_record['uri'] = pir_uri('PERSON', 'AUTHNAME', auth_name)
				owner_record['identifiers'] = [
					vocab.PrimaryName(ident='', content=auth_name) # NOTE: most of these are also vocab.SortName, but not 100%, so witholding that assertion for now
				]
			else:
				# not enough information to identify this person uniquely, so use the source location in the input file
				owner_record['uri'] = pir_uri('PERSON', 'PI_REC_NO', data['pi_record_no'], f'{rev_name}-{seq_no+1}')
			if not name and not auth_name:
				warnings.warn(f'*** No name for {rev_name}: {owner_record}')
				pprint.pprint(owner_record)
			if name:
				owner_record['names'] = [(name,)]
			owner_record['label'] = name
			# TODO: handle other fields of owner_record: own_auth_d, own_auth_l, own_auth_q, own_ques, own_so
			make_la_person(owner_record)
			owner = get_crom_object(owner_record)
			if '_other_owners' not in data:
				data['_other_owners'] = []
			data['_other_owners'].append(owner_record)

			tx = related_procurement(current_tx, hmo, ts, buyer=owner, previous=rev)

			own_info_source = owner_record.get('own_so')
			if own_info_source:
				note = vocab.SourceStatement(content=own_info_source, label=source_label)
				tx.referred_to_by = note

			ptx_data = tx_data.copy()
			data['_procurements'].append(add_crom_data(data=ptx_data, what=tx))
	yield data

def related_procurement(current_tx, hmo, current_ts=None, buyer=None, seller=None, previous=False):
	'''
	Returns a new `vocab.Procurement` object (and related acquisition) that is temporally
	related to the supplied procurement and associated data. The new procurement is for
	the given object, and has the given buyer and seller (both optional).

	If the `previous` flag is `True`, the new procurement is occurs before `current_tx`,
	and if the timespan `current_ts` is given, has temporal data to that effect. If
	`previous` is `False`, this relationship is reversed.
	'''
	tx = vocab.Procurement()
	if current_tx:
		if previous:
			tx.ends_before_the_start_of = current_tx
		else:
			tx.starts_after_the_end_of = current_tx
	modifier_label = 'Previous' if previous else 'Subsequent'
	try:
		pacq = model.Acquisition(label=f'{modifier_label} Acquisition of: “{hmo._label}”')
	except AttributeError:
		pacq = model.Acquisition(label=f'{modifier_label} Acquisition')
	pacq.transferred_title_of = hmo
	if buyer:
		pacq.transferred_title_to = buyer
	if seller:
		pacq.transferred_title_from = seller
	tx.part = pacq
	if current_ts:
		if previous:
			pacq.timespan = timespan_before(current_ts)
		else:
			pacq.timespan = timespan_after(current_ts)
	return tx

def add_bidding(data, buyers):
	'''Add modeling of bids that did not lead to an acquisition'''
	parent = data['parent_data']
	prices = parent['price']
	amnts = [get_crom_object(p) for p in prices]

	if amnts:
		auction_data = parent['auction_of_lot']
		cno, lno, date = object_key(auction_data)
		lot = get_crom_object(parent)
		hmo = get_crom_object(data)
		bidding_id = hmo.id + '-Bidding'
		all_bids = model.Activity(ident=bidding_id, label=f'Bidding on {cno} {lno} ({date})')

		all_bids.part_of = lot

		for seq_no, amnt in enumerate(amnts):
			bid_id = hmo.id + f'-Bid-{seq_no}'
			bid = vocab.Bidding(ident=bid_id)
			prop_id = hmo.id + f'-Bid-{seq_no}-Promise'
			try:
				amnt_label = amnt._label
				bid._label = f'Bid of {amnt_label} on {cno} {lno} ({date})'
				prop = model.PropositionalObject(ident=prop_id, label=f'Promise to pay {amnt_label}')
			except AttributeError:
				bid._label = f'Bid on {cno} {lno} ({date})'
				prop = model.PropositionalObject(ident=prop_id, label=f'Promise to pay')

			prop.refers_to = amnt
			bid.created = prop

			# TODO: there are often no buyers listed for non-sold records.
			#       should we construct an anonymous person to carry out the bid?
			for buyer in [get_crom_object(b) for b in buyers]:
				bid.carried_out_by = buyer

			all_bids.part = bid

		final_owner_data = data.get('_final_org')
		if final_owner_data:
			final_owner = get_crom_object(final_owner_data)
			ts = lot.timespan
			hmo = get_crom_object(data)
			tx = final_owner_procurement(final_owner, None, hmo, ts)
			if '_procurements' not in data:
				data['_procurements'] = []
			data['_procurements'].append(add_crom_data(data={}, what=tx))

		data['_bidding'] = {'uri': bidding_id}
		add_crom_data(data=data['_bidding'], what=all_bids)
		yield data
	else:
		pass
		warnings.warn(f'*** No price data found for {parent["transaction"]!r} transaction')

@use('location_codes')
@use('make_la_person')
def add_acquisition_or_bidding(data, *, location_codes, make_la_person):
	'''Determine if this record has an acquisition or bidding, and add appropriate modeling'''
	parent = data['parent_data']
	transaction = parent['transaction']
	transaction = transaction.replace('[?]', '').rstrip()

	buyers = [add_person(copy_source_information(p, parent), f'buyer_{i+1}', make_la_person=make_la_person) for i, p in enumerate(parent['buyer'])]

	# TODO: is this the right set of transaction types to represent acquisition?
	if transaction in ('Sold', 'Vendu', 'Verkauft', 'Bought In'):
		sellers = [add_person(copy_source_information(p, parent), f'seller_{i+1}', make_la_person=make_la_person) for i, p in enumerate(parent['seller'])]
		yield from add_acquisition(data, buyers, sellers, location_codes, make_la_person)
	elif transaction in ('Unknown', 'Unbekannt', 'Inconnue', 'Withdrawn', 'Non Vendu', ''):
		yield from add_bidding(data, buyers)
	else:
		warnings.warn(f'Cannot create acquisition data for unknown transaction type: {transaction!r}')

#mark - Single Object Lot Tracking

class TrackLotSizes(Configurable):
	lot_counter = Service('lot_counter')

	def __call__(self, data, lot_counter):
		auction_data = data['auction_of_lot']
		cno, lno, date = object_key(auction_data)
		lot = AddAuctionOfLot.shared_lot_number_from_lno(lno)
		key = (cno, lot, date)
		lot_counter[key] += 1

#mark - Auction of Lot - Physical Object

def genre_instance(value, vocab_instance_map):
	'''Return the appropriate type instance for the supplied genre name'''
	if value is None:
		return None
	value = value.lower()

	instance_name = vocab_instance_map.get(value)
	if instance_name:
		instance = vocab.instances.get(instance_name)
		if not instance:
			warnings.warn(f'*** No genre instance available for {instance_name!r} in vocab_instance_map')
		return instance
	return None

def populate_destruction_events(data, note, *, type_map, location=None):
	destruction_types_map = type_map
	hmo = get_crom_object(data)
	title = data.get('title')

	r = re.compile(r'[Dd]estroyed(?: (?:by|during) (\w+))?(?: in (\d{4})[.]?)?')
	m = r.search(note)
	if m:
		method = m.group(1)
		year = m.group(2)
		dest_id = hmo.id + '-Destruction'
		d = model.Destruction(ident=dest_id, label=f'Destruction of “{title}”')
		d.referred_to_by = vocab.Note(ident='', content=note)
		if year is not None:
			begin, end = date_cleaner(year)
			ts = timespan_from_outer_bounds(begin, end)
			ts.identified_by = model.Name(ident='', content=year)
			d.timespan = ts

		if method:
			with suppress(KeyError, AttributeError):
				type_name = destruction_types_map[method.lower()]
				type = vocab.instances[type_name]
				event = model.Event(label=f'{method.capitalize()} event causing the destruction of “{title}”')
				event.classified_as = type
				d.caused_by = event

		if location:
			current = parse_location_name(location, uri_base=UID_TAG_PREFIX)
			base_uri = hmo.id + '-Place,'
			place_data = make_la_place(current, base_uri=base_uri)
			place = get_crom_object(place_data)
			if place:
				data['_locations'].append(place_data)
				d.took_place_at = place

		hmo.destroyed_by = d

@use('post_sale_map')
@use('unique_catalogs')
@use('vocab_instance_map')
@use('destruction_types_map')
def populate_object(data, post_sale_map, unique_catalogs, vocab_instance_map, destruction_types_map):
	'''Add modeling for an object described by a sales record'''
	hmo = get_crom_object(data)
	parent = data['parent_data']
	auction_data = parent.get('auction_of_lot')
	if auction_data:
		lno = str(auction_data['lot_number'])
		if 'identifiers' not in data:
			data['identifiers'] = []
		if not lno:
			warnings.warn(f'Setting empty identifier on {hmo.id}')
		data['identifiers'].append(vocab.LotNumber(ident='', content=lno))
	else:
		warnings.warn(f'***** NO AUCTION DATA FOUND IN populate_object')


	cno = auction_data['catalog_number']
	lno = auction_data['lot_number']
	date = implode_date(auction_data, 'lot_sale_')
	lot = AddAuctionOfLot.shared_lot_number_from_lno(lno)
	now_key = (cno, lot, date) # the current key for this object; may be associated later with prev and post object keys

	data['_locations'] = []
	record = _populate_object_catalog_record(data, parent, lot, cno, parent['pi_record_no'])
	_populate_object_visual_item(data, vocab_instance_map)
	_populate_object_destruction(data, parent, destruction_types_map)
	_populate_object_statements(data)
	_populate_object_present_location(data, now_key, destruction_types_map)
	_populate_object_notes(data, parent, unique_catalogs)
	_populate_object_prev_post_sales(data, now_key, post_sale_map)
	for p in data.get('portal', []):
		url = p['portal_url']
		hmo.referred_to_by = vocab.WebPage(ident=url)

	if 'title' in data:
		title = data['title']
		del(data['title'])
		t = vocab.PrimaryName(ident='', content=title)
		t.classified_as = model.Type(ident='http://vocab.getty.edu/aat/300417193', label='Title')
		t.referred_to_by = record
		data['identifiers'].append(t)

	return data

def _populate_object_catalog_record(data, parent, lot, cno, rec_num):
	catalog_uri = pir_uri('CATALOG', cno)
	catalog = vocab.AuctionCatalogText(ident=catalog_uri)
	
	record_uri = pir_uri('CATALOG', cno, 'RECORD', rec_num)
	lot_object_id = parent['lot_object_id']
	record = model.LinguisticObject(ident=record_uri, label=f'Sale recorded in catalog: {lot_object_id} (record number {rec_num})') # TODO: needs classification
	record_data	= {'uri': record_uri}
	record_data['identifiers'] = [model.Name(ident='', content=f'Record of sale {lot_object_id}')]
	record.part_of = catalog

	data['_sale_record_text'] = add_crom_data(data=record_data, what=record)
	return record

def _populate_object_destruction(data, parent, destruction_types_map):
	notes = parent.get('auction_of_lot', {}).get('lot_notes')
	if notes and notes.lower().startswith('destroyed'):
		populate_destruction_events(data, notes, type_map=destruction_types_map)

def _populate_object_visual_item(data, vocab_instance_map):
	hmo = get_crom_object(data)
	title = data.get('title')

	vi_id = hmo.id + '-VisualItem'
	vi = model.VisualItem(ident=vi_id)
	vidata = {'uri': vi_id}
	if title:
		vidata['label'] = f'Visual work of “{title}”'
		sales_record = get_crom_object(data['_sale_record_text'])
		vidata['names'] = [(title,{'referred_to_by': [sales_record]})]

	genre = genre_instance(data.get('genre'), vocab_instance_map)
	if genre:
		vi.classified_as = genre
	data['_visual_item'] = add_crom_data(data=vidata, what=vi)
	hmo.shows = vi

def _populate_object_statements(data):
	hmo = get_crom_object(data)
	materials = data.get('materials')
	if materials:
		matstmt = vocab.MaterialStatement(ident='', content=materials)
		sales_record = get_crom_object(data['_sale_record_text'])
		matstmt.referred_to_by = sales_record
		hmo.referred_to_by = matstmt

	dimstr = data.get('dimensions')
	if dimstr:
		dimstmt = vocab.DimensionStatement(ident='', content=dimstr)
		sales_record = get_crom_object(data['_sale_record_text'])
		dimstmt.referred_to_by = sales_record
		hmo.referred_to_by = dimstmt
		for dim in extract_physical_dimensions(dimstr):
			dim.referred_to_by = sales_record
			hmo.dimension = dim
	else:
		pass
# 		print(f'No dimension data was parsed from the dimension statement: {dimstr}')

def _populate_object_present_location(data, now_key, destruction_types_map):
	hmo = get_crom_object(data)
	location = data.get('present_location')
	if location:
		loc = location.get('geog')
		note = location.get('note')
		if loc:
			if 'destroyed ' in loc.lower():
				populate_destruction_events(data, loc, type_map=destruction_types_map)
			elif isinstance(note, str) and 'destroyed ' in note.lower():
				# the object was destroyed, so any "present location" data is actually
				# an indication of the location of destruction.
				populate_destruction_events(data, note, type_map=destruction_types_map, location=loc)
			else:
				# TODO: if `parse_location_name` fails, still preserve the location string somehow
				current = parse_location_name(loc, uri_base=UID_TAG_PREFIX)
				inst = location.get('inst')
				if inst:
					owner_data = {
						'label': f'{inst} ({loc})',
						'identifiers': [
							model.Name(ident='', content=inst)
						]
					}
					ulan = None
					with suppress(ValueError, TypeError):
						ulan = int(location.get('insi'))
					if ulan:
						owner_data['ulan'] = ulan
						owner_data['uri'] = pir_uri('ORGANIZATION', 'ULAN', ulan)
					else:
						owner_data['uri'] = pir_uri('ORGANIZATION', 'NAME', inst, 'PLACE', loc)
				else:
					owner_data = {
						'label': '(Anonymous organization)',
						'uri': pir_uri('ORGANIZATION', 'PRESENT-OWNER', *now_key),
					}

				base_uri = hmo.id + '-Place,'
				place_data = make_la_place(current, base_uri=base_uri)
				place = get_crom_object(place_data)

				make_la_org = MakeLinkedArtOrganization()
				owner_data = make_la_org(owner_data)
				owner = get_crom_object(owner_data)
				owner.residence = place
				data['_locations'].append(place_data)
				data['_final_org'] = owner_data
		else:
			pass # there is no present location place string
		if note:
			pass
			# TODO: the acquisition_note needs to be attached as a Note to the final post owner acquisition

def _populate_object_notes(data, parent, unique_catalogs):
	hmo = get_crom_object(data)
	notes = data.get('hand_note', [])
	for note in notes:
		hand_note_content = note['hand_note']
		owner_name = note.get('hand_note_so')
		cno = parent['auction_of_lot']['catalog_number']
		catalog_uri = pir_uri('CATALOG', cno, owner_name, None)
		catalogs = unique_catalogs.get(catalog_uri)
		note = vocab.Note(ident='', content=hand_note_content)
		hmo.referred_to_by = note
		if catalogs and len(catalogs) == 1:
			note.carried_by = vocab.AuctionCatalog(ident=catalog_uri, label=f'Sale Catalog {cno}, owned by {owner_name}')

	inscription = data.get('inscription')
	if inscription:
		hmo.referred_to_by = vocab.InscriptionStatement(ident='', content=inscription)

def _populate_object_prev_post_sales(data, this_key, post_sale_map):
	post_sales = data.get('post_sale', [])
	prev_sales = data.get('prev_sale', [])
	prev_post_sales_records = [(post_sales, False), (prev_sales, True)]
	for sales_data, rev in prev_post_sales_records:
		for sale_record in sales_data:
			pcno = sale_record.get('cat')
			plno = sale_record.get('lot')
			plot = AddAuctionOfLot.shared_lot_number_from_lno(plno)
			pdate = implode_date(sale_record, '')
			if pcno and plot and pdate:
				that_key = (pcno, plot, pdate)
				if rev:
					# `that_key` is for a previous sale for this object
					post_sale_map[this_key] = that_key
				else:
					# `that_key` is for a later sale for this object
					post_sale_map[that_key] = this_key


@use('vocab_type_map')
def add_object_type(data, vocab_type_map):
	'''Add appropriate type information for an object based on its 'object_type' name'''
	typestring = data.get('object_type', '')
	if typestring in vocab_type_map:
		clsname = vocab_type_map.get(typestring, None)
		otype = getattr(vocab, clsname)
		add_crom_data(data=data, what=otype(ident=data['uri']))
	else:
		warnings.warn(f'*** No object type for {typestring!r}')
		add_crom_data(data=data, what=model.HumanMadeObject(ident=data['uri']))

	parent = data['parent_data']
	coll_data = parent.get('_lot_object_set')
	if coll_data:
		coll = get_crom_object(coll_data)
		if coll:
			data['member_of'] = [coll]

	return data

@use('make_la_person')
def add_pir_artists(data, *, make_la_person):
	'''Add modeling for artists as people involved in the production of an object'''
	hmo = get_crom_object(data)
	try:
		hmo_label = f'“{hmo._label}”'
	except AttributeError:
		hmo_label = 'object'
	event_id = hmo.id + '-Production'
	event = model.Production(ident=event_id, label=f'Production event for {hmo_label}')
	hmo.produced_by = event

	artists = data.get('_artists', [])

	data['_artists'] = artists
	for seq_no, a in enumerate(artists):
		# TODO: handle attrib_mod_auth field
		ulan = None
		with suppress(ValueError, TypeError):
			ulan = int(a.get('artist_ulan'))
		auth_name = a.get('art_authority')
		if ulan:
			key = f'PERSON-ULAN-{ulan}'
			a['uri'] = pir_uri('PERSON', 'ULAN', ulan)
			a['ulan'] = ulan
			a['uid'] = key
		elif acceptable_person_auth_name(auth_name):
			a['uri'] = pir_uri('PERSON', 'AUTHNAME', auth_name)
		else:
			# not enough information to identify this person uniquely, so use the source location in the input file
# 			warnings.warn(f'*** Person without a ulan or authority name: {a}')
			a['uri'] = pir_uri('PERSON', 'PI_REC_NO', data['pi_record_no'], f'artist-{seq_no+1}')

		names = []
		artist_label = None
		if acceptable_person_auth_name(auth_name):
			a['label'] = auth_name
			artist_label = f'artist “{auth_name}”'
			a['identifiers'] = [
				vocab.PrimaryName(ident='', content=auth_name) # NOTE: most of these are also vocab.SortName, but not 100%, so witholding that assertion for now
			]
			names.append(auth_name)

		try:
			name = a['label']
			if name:
				if not artist_label:
					artist_label = f'artist “{name}”'
				names.append(auth_name)
				a['names'] = [(name,)]
				if 'label' not in a:
					a['label'] = name
		except KeyError:
			a['label'] = '(Anonymous artist)'

		if not artist_label:
			artist_label = 'anonymous artist'

		make_la_person(a)
		person = get_crom_object(a)
		subevent_id = event_id + f'-{seq_no}'
		subevent = model.Production(ident=subevent_id)
		event.part = subevent
		if names:
			name = names[0]
			subevent._label = f'Production sub-event for {artist_label}'
		subevent.carried_out_by = person
	return data

#mark - Physical Catalogs

@use('non_auctions')
def add_auction_catalog(data, non_auctions):
	'''Add modeling for auction catalogs as linguistic objects'''
	cno = data['catalog_number']

	non_auction_flag = data.get('non_auction_flag')
	if non_auction_flag:
		non_auctions[cno] = non_auction_flag
	else:
		key = f'CATALOG-{cno}'
		cdata = {'uid': key, 'uri': pir_uri('CATALOG', cno)}
		catalog = vocab.AuctionCatalogText(ident=cdata['uri'])
		catalog._label = f'Sale Catalog {cno}'

		data['_catalog'] = add_crom_data(data=cdata, what=catalog)
		yield data

@use('location_codes')
def add_physical_catalog_objects(data, location_codes):
	'''Add modeling for physical copies of an auction catalog'''
	catalog = get_crom_object(data['_catalog'])
	cno = data['catalog_number']
	owner_code = data['owner_code']
	owner_name = location_codes[owner_code]
	copy = data['copy_number']
	uri = pir_uri('CATALOG', cno, owner_code, copy)
	data['uri'] = uri
	labels = [f'Sale Catalog {cno}', f'owned by {owner_name}']
	if copy:
		labels.append(f'copy {copy}')
	catalogObject = vocab.AuctionCatalog(ident=uri, label=', '.join(labels))
	info = data.get('annotation_info')
	if info:
		catalogObject.referred_to_by = vocab.Note(ident='', content=info)
	catalogObject.carries = catalog

	add_crom_data(data=data, what=catalogObject)
	return data

@use('location_codes')
@use('unique_catalogs')
def add_physical_catalog_owners(data, location_codes, unique_catalogs):
	'''Add information about the ownership of a physical copy of an auction catalog'''
	# Add the URI of this physical catalog to `unique_catalogs`. This data will be used
	# later to figure out which catalogs can be uniquely identified by a catalog number
	# and owner code (e.g. for owners who do not have multiple copies of a catalog).
	cno = data['catalog_number']
	owner_code = data['owner_code']
	owner_name = None
	with suppress(KeyError):
		owner_name = location_codes[owner_code]
		owner_uri = pir_uri('ORGANIZATION', 'LOCATION-CODE', owner_code)
		data['_owner'] = {
			'label': owner_name,
			'uri': owner_uri,
			'identifiers': [
				model.Name(ident='', content=owner_name),
				model.Identifier(ident='', content=str(owner_code))
			],
		}
		owner = model.Group(ident=owner_uri)
		add_crom_data(data['_owner'], owner)
		if not owner_code:
			warnings.warn(f'Setting empty identifier on {owner.id}')
		add_crom_data(data=data['_owner'], what=owner)
		catalog = get_crom_object(data)
		catalog.current_owner = owner

	uri = pir_uri('CATALOG', cno, owner_code, None)
	if uri not in unique_catalogs:
		unique_catalogs[uri] = set()
	unique_catalogs[uri].add(uri)
	return data


#mark - Physical Catalogs - Informational Catalogs

def lugt_number_id(content):
	lugt_number = str(content)
	lugt_id = vocab.LocalNumber(ident='', label=f'Lugt Number: {lugt_number}', content=lugt_number)
	assignment = model.AttributeAssignment(ident='')
	assignment.carried_out_by = STATIC_INSTANCES['Person']['lugt']
	lugt_id.assigned_by = assignment
	return lugt_id

def gri_number_id(content):
	catalog_id = vocab.LocalNumber(ident='', content=content)
	assignment = model.AttributeAssignment(ident='')
	assignment.carried_out_by = STATIC_INSTANCES['Group']['gri']
	catalog_id.assigned_by = assignment
	return catalog_id

def populate_auction_catalog(data):
	'''Add modeling data for an auction catalog'''
	d = {k: v for k, v in data.items()}
	parent = data['parent_data']
	cno = str(parent['catalog_number'])
	sno = parent['star_record_no']
	catalog = get_crom_object(d)
	for lugt_no in parent.get('lugt', {}).values():
		if not lugt_no:
			warnings.warn(f'Setting empty identifier on {catalog.id}')
		catalog.identified_by = lugt_number_id(lugt_no)

	if not cno:
		warnings.warn(f'Setting empty identifier on {catalog.id}')
	catalog.identified_by = gri_number_id(cno)
	
	if not sno:
		warnings.warn(f'Setting empty identifier on {catalog.id}')
	catalog.identified_by = vocab.SystemNumber(ident='', content=sno)
	notes = data.get('notes')
	if notes:
		note = vocab.Note(ident='', content=parent['notes'])
		catalog.referred_to_by = note
	return d

#mark - Provenance Pipeline class

class ProvenancePipeline(PipelineBase):
	'''Bonobo-based pipeline for transforming Provenance data from CSV into JSON-LD.'''
	def __init__(self, input_path, catalogs, auction_events, contents, **kwargs):
		vocab.register_instance('fire', {'parent': model.Type, 'id': '300068986', 'label': 'Fire'})
		vocab.register_instance('animal', {'parent': model.Type, 'id': '300249395', 'label': 'Animal'})
		vocab.register_instance('history', {'parent': model.Type, 'id': '300033898', 'label': 'History'})
		vocab.register_vocab_class('AuctionCatalog', {'parent': model.HumanMadeObject, 'id': '300026068', 'label': 'Auction Catalog', 'metatype': 'work type'})

		super().__init__()
		self.project_name = 'provenance'
		self.graph_0 = None
		self.graph_1 = None
		self.graph_2 = None
		self.models = kwargs.get('models', settings.arches_models)
		self.catalogs_header_file = catalogs['header_file']
		self.catalogs_files_pattern = catalogs['files_pattern']
		self.auction_events_header_file = auction_events['header_file']
		self.auction_events_files_pattern = auction_events['files_pattern']
		self.contents_header_file = contents['header_file']
		self.contents_files_pattern = contents['files_pattern']
		self.limit = kwargs.get('limit')
		self.debug = kwargs.get('debug', False)
		self.input_path = input_path

		fs = bonobo.open_fs(input_path)
		with fs.open(self.catalogs_header_file, newline='') as csvfile:
			r = csv.reader(csvfile)
			self.catalogs_headers = [v.lower() for v in next(r)]
		with fs.open(self.auction_events_header_file, newline='') as csvfile:
			r = csv.reader(csvfile)
			self.auction_events_headers = [v.lower() for v in next(r)]
		with fs.open(self.contents_header_file, newline='') as csvfile:
			r = csv.reader(csvfile)
			self.contents_headers = [v.lower() for v in next(r)]

	# Set up environment
	def get_services(self):
		'''Return a `dict` of named services available to the bonobo pipeline.'''
		services = super().get_services()
		services.update({
			# to avoid constructing new MakeLinkedArtPerson objects millions of times, this
			# is passed around as a service to the functions and classes that require it.
			'make_la_person': MakeLinkedArtPerson(),
			'lot_counter': Counter(),
			'unique_catalogs': {},
			'post_sale_map': {},
			'auction_houses': {},
			'non_auctions': {},
			'auction_locations': {},
		})
		return services

	def add_physical_catalog_owners_chain(self, graph, catalogs, serialize=True):
		'''Add modeling of physical copies of auction catalogs.'''
		groups = graph.add_chain(
			ExtractKeyedValue(key='_owner'),
			MakeLinkedArtOrganization(),
			_input=catalogs.output
		)
		if serialize:
			# write SALES data
			self.add_serialization_chain(graph, groups.output, model=self.models['Group'])
		return groups

	def add_physical_catalogs_chain(self, graph, records, serialize=True):
		'''Add modeling of physical copies of auction catalogs.'''
		catalogs = graph.add_chain(
			add_auction_catalog,
			add_physical_catalog_objects,
			add_physical_catalog_owners,
			_input=records.output
		)
		if serialize:
			# write SALES data
			self.add_serialization_chain(graph, catalogs.output, model=self.models['HumanMadeObject'])
		return catalogs

	def add_catalog_linguistic_objects_chain(self, graph, events, serialize=True):
		'''Add modeling of auction catalogs as linguistic objects.'''
		los = graph.add_chain(
			ExtractKeyedValue(key='_catalog'),
			populate_auction_catalog,
			_input=events.output
		)
		if serialize:
			# write SALES data
			self.add_serialization_chain(graph, los.output, model=self.models['LinguisticObject'])
		return los

	def add_auction_events_chain(self, graph, records, serialize=True):
		'''Add modeling of auction events.'''
		auction_events = graph.add_chain(
			GroupRepeatingKeys(
				drop_empty=True,
				mapping={
					'seller': {'prefixes': ('sell_auth_name', 'sell_auth_q')},
					'expert': {'prefixes': ('expert', 'expert_auth', 'expert_ulan')},
					'commissaire': {'prefixes': ('comm_pr', 'comm_pr_auth', 'comm_pr_ulan')},
					'auction_house': {'prefixes': ('auc_house_name', 'auc_house_auth', 'auc_house_ulan')},
					'portal': {'prefixes': ('portal_url',)},
				}
			),
			GroupKeys(
				drop_empty=True,
				mapping={
					'lugt': {'properties': ('lugt_number_1', 'lugt_number_2', 'lugt_number_3')},
					'auc_copy': {
						'properties': (
							'auc_copy_seller_1',
							'auc_copy_seller_2',
							'auc_copy_seller_3',
							'auc_copy_seller_4')},
					'other_seller': {
						'properties': (
							'other_seller_1',
							'other_seller_2',
							'other_seller_3')},
					'title_pg_sell': {'properties': ('title_pg_sell_1', 'title_pg_sell_2')},
					'location': {
						'properties': (
							'city_of_sale',
							'sale_location',
							'country_auth',
							'specific_loc')},
				}
			),
			add_auction_catalog,
			add_auction_event,
			add_auction_houses,
			populate_auction_event,
			_input=records.output
		)
		if serialize:
			# write SALES data
			self.add_serialization_chain(graph, auction_events.output, model=self.models['Activity'], use_memory_writer=False)
		return auction_events

	def add_procurement_chain(self, graph, acquisitions, serialize=True):
		'''Add modeling of the procurement event of an auction of a lot.'''
		p = graph.add_chain(
			ExtractKeyedValues(key='_procurements'),
			_input=acquisitions.output
		)
		if serialize:
			# write SALES data
			self.add_serialization_chain(graph, p.output, model=self.models['Procurement'], use_memory_writer=False)

	def add_buyers_sellers_chain(self, graph, acquisitions, serialize=True):
		'''Add modeling of the buyers, bidders, and sellers involved in an auction.'''
		buyers = graph.add_chain(
			ExtractKeyedValues(key='buyer'),
			_input=acquisitions.output
		)

		owners = graph.add_chain(
			ExtractKeyedValues(key='_other_owners'),
			_input=acquisitions.output
		)

		sellers = graph.add_chain(
			ExtractKeyedValues(key='seller'),
			_input=acquisitions.output
		)

		if serialize:
			# write SALES data
			self.add_serialization_chain(graph, owners.output, model=self.models['Person'])
			self.add_serialization_chain(graph, buyers.output, model=self.models['Person'])
			self.add_serialization_chain(graph, sellers.output, model=self.models['Person'])

	def add_acquisitions_chain(self, graph, sales, serialize=True):
		'''Add modeling of the acquisitions and bidding on lots being auctioned.'''
		bid_acqs = graph.add_chain(
			add_acquisition_or_bidding,
			_input=sales.output
		)
		orgs = graph.add_chain(
			ExtractKeyedValue(key='_final_org'),
			_input=bid_acqs.output
		)
<<<<<<< HEAD
		refs = graph.add_chain(
			ExtractKeyedValues(key='_citation_references'),
			_input=bid_acqs.output
		)
		acqs = graph.add_chain(
			ExtractKeyedValue(key='_acquisition'),
			_input=bid_acqs.output
		)
=======
>>>>>>> 94e114a0
		bids = graph.add_chain(
			ExtractKeyedValue(key='_bidding'),
			_input=bid_acqs.output
		)

		if serialize:
			# write SALES data
<<<<<<< HEAD
			self.add_serialization_chain(graph, acqs.output, model=self.models['Acquisition'])
			self.add_serialization_chain(graph, refs.output, model=self.models['LinguisticObject'])
=======
>>>>>>> 94e114a0
			self.add_serialization_chain(graph, bids.output, model=self.models['Activity'])
			self.add_serialization_chain(graph, orgs.output, model=self.models['Group'])
		return bid_acqs

	def add_sales_chain(self, graph, records, serialize=True):
		'''Add transformation of sales records to the bonobo pipeline.'''
		sales = graph.add_chain(
			GroupRepeatingKeys(
				drop_empty=True,
				mapping={
					'expert': {'prefixes': ('expert_auth', 'expert_ulan')},
					'commissaire': {'prefixes': ('commissaire_pr', 'comm_ulan')},
					'auction_house': {'prefixes': ('auction_house', 'house_ulan')},
					'_artists': {
						'postprocess': [
							filter_empty_person,
							add_pir_record_ids
						],
						'prefixes': (
							'artist_name',
							'artist_info',
							'art_authority',
							'nationality',
							'attrib_mod',
							'attrib_mod_auth',
							'star_rec_no',
							'artist_ulan')},
					'hand_note': {'prefixes': ('hand_note', 'hand_note_so')},
					'seller': {
						'postprocess': [
							lambda x, _: strip_key_prefix('sell_', x),
							filter_empty_person
						],
						'prefixes': (
							'sell_name',
							'sell_name_so',
							'sell_name_ques',
							'sell_mod',
							'sell_auth_name',
							'sell_auth_nameq',
							'sell_auth_mod',
							'sell_auth_mod_a',
							'sell_ulan')},
					'price': {
						'postprocess': add_crom_price,
						'prefixes': (
							'price_amount',
							'price_currency',
							'price_note',
							'price_source',
							'price_citation')},
					'buyer': {
						'postprocess': [
							lambda x, _: strip_key_prefix('buy_', x),
							filter_empty_person
						],
						'prefixes': (
							'buy_name',
							'buy_name_so',
							'buy_name_ques',
							'buy_name_cite',
							'buy_mod',
							'buy_auth_name',
							'buy_auth_nameq',
							'buy_auth_mod',
							'buy_auth_mod_a',
							'buy_ulan')},
					'prev_owner': {
						'postprocess': [
							lambda x, _: replace_key_pattern(r'(prev_owner)', 'prev_own', x),
							lambda x, _: strip_key_prefix('prev_', x),
						],
						'prefixes': (
							'prev_owner',
							'prev_own_ques',
							'prev_own_so',
							'prev_own_auth',
							'prev_own_auth_d',
							'prev_own_auth_l',
							'prev_own_auth_q',
							'prev_own_ulan')},
					'prev_sale': {
						'postprocess': lambda x, _: strip_key_prefix('prev_sale_', x),
						'prefixes': (
							'prev_sale_year',
							'prev_sale_mo',
							'prev_sale_day',
							'prev_sale_loc',
							'prev_sale_lot',
							'prev_sale_ques',
							'prev_sale_artx',
							'prev_sale_ttlx',
							'prev_sale_note',
							'prev_sale_coll',
							'prev_sale_cat')},
					'post_sale': {
						'postprocess': lambda x, _: strip_key_prefix('post_sale_', x),
						'prefixes': (
							'post_sale_year',
							'post_sale_mo',
							'post_sale_day',
							'post_sale_loc',
							'post_sale_lot',
							'post_sale_q',
							'post_sale_art',
							'post_sale_ttl',
							'post_sale_nte',
							'post_sale_col',
							'post_sale_cat')},
					'post_owner': {
						'postprocess': lambda x, _: strip_key_prefix('post_', x),
						'prefixes': (
							'post_own',
							'post_own_q',
							'post_own_so',
							'post_own_auth',
							'post_own_auth_d',
							'post_own_auth_l',
							'post_own_auth_q',
							'post_own_ulan')},
					'portal': {'prefixes': ('portal_url',)},
				}
			),
			GroupKeys(mapping={
				'present_location': {
					'postprocess': lambda x, _: strip_key_prefix('present_loc_', x),
					'properties': (
						'present_loc_geog',
						'present_loc_inst',
						'present_loc_insq',
						'present_loc_insi',
						'present_loc_acc',
						'present_loc_accq',
						'present_loc_note',
					)
				}
			}),
			GroupKeys(mapping={
				'auction_of_lot': {
					'properties': (
						'catalog_number',
						'lot_number',
						'lot_sale_year',
						'lot_sale_month',
						'lot_sale_day',
						'lot_sale_mod',
						'lot_notes')},
				'_object': {
					'postprocess': add_pir_object_uri,
					'properties': (
						'title',
						'title_modifier',
						'object_type',
						'materials',
						'dimensions',
						'formatted_dimens',
						'format',
						'genre',
						'subject',
						'inscription',
						'present_location',
						'_artists',
						'hand_note',
						'post_sale',
						'prev_sale',
						'prev_owner',
						'post_owner',
						'portal')},
				'estimated_price': {
					'postprocess': lambda d, p: add_crom_price(d, p, add_citations=True),
					'properties': (
						'est_price',
						'est_price_curr',
						'est_price_desc',
						'est_price_so')},
				'start_price': {
					'postprocess': lambda d, p: add_crom_price(d, p, add_citations=True),
					'properties': (
						'start_price',
						'start_price_curr',
						'start_price_desc',
						'start_price_so')},
				'ask_price': {
					'postprocess': lambda d, p: add_crom_price(d, p, add_citations=True),
					'properties': (
						'ask_price',
						'ask_price_curr',
						'ask_price_so')},
			}),
			AddAuctionOfLot(),
			_input=records.output
		)
		if serialize:
			# write SALES data
			self.add_serialization_chain(graph, sales.output, model=self.models['Activity'])
		return sales

	def add_single_object_lot_tracking_chain(self, graph, sales):
		small_lots = graph.add_chain(
			TrackLotSizes(),
			_input=sales.output
		)
		return small_lots

	def add_object_chain(self, graph, sales, serialize=True):
		'''Add modeling of the objects described by sales records.'''
		objects = graph.add_chain(
			ExtractKeyedValue(key='_object'),
			add_object_type,
			populate_object,
			MakeLinkedArtHumanMadeObject(),
			add_pir_artists,
			_input=sales.output
		)

		if serialize:
			# write OBJECTS data
			self.add_serialization_chain(graph, objects.output, model=self.models['HumanMadeObject'])

		return objects

	def add_lot_set_chain(self, graph, objects, serialize=True):
		'''Add extraction and serialization of locations.'''
		sets = graph.add_chain(
			ExtractKeyedValue(key='_lot_object_set'),
			_input=objects.output
		)
		if serialize:
			# write SETS data
			self.add_serialization_chain(graph, sets.output, model=self.models['Set'])
		return sets

	def add_places_chain(self, graph, auction_events, serialize=True):
		'''Add extraction and serialization of locations.'''
		places = graph.add_chain(
			ExtractKeyedValues(key='_locations'),
			RecursiveExtractKeyedValue(key='part_of'),
			_input=auction_events.output
		)
		if serialize:
			# write OBJECTS data
			self.add_serialization_chain(graph, places.output, model=self.models['Place'])
		return places

	def add_auction_houses_chain(self, graph, auction_events, serialize=True):
		'''Add modeling of the auction houses related to an auction event.'''
		houses = graph.add_chain(
			ExtractKeyedValues(key='auction_house'),
			MakeLinkedArtAuctionHouseOrganization(),
			_input=auction_events.output
		)
		if serialize:
			# write OBJECTS data
			self.add_serialization_chain(graph, houses.output, model=self.models['Group'])
		return houses

	def add_visual_item_chain(self, graph, objects, serialize=True):
		'''Add transformation of visual items to the bonobo pipeline.'''
		items = graph.add_chain(
			ExtractKeyedValue(key='_visual_item'),
			MakeLinkedArtRecord(),
			_input=objects.output
		)
		if serialize:
			# write VISUAL ITEMS data
			self.add_serialization_chain(graph, items.output, model=self.models['VisualItem'], use_memory_writer=False)
		return items

	def add_record_text_chain(self, graph, objects, serialize=True):
		'''Add transformation of record texts to the bonobo pipeline.'''
		texts = graph.add_chain(
			ExtractKeyedValue(key='_sale_record_text'),
			MakeLinkedArtLinguisticObject(),
			_input=objects.output
		)
		if serialize:
			# write RECORD data
			self.add_serialization_chain(graph, texts.output, model=self.models['LinguisticObject'])
		return texts

	def add_people_chain(self, graph, objects, serialize=True):
		'''Add transformation of artists records to the bonobo pipeline.'''
		people = graph.add_chain(
			ExtractKeyedValues(key='_artists'),
			_input=objects.output
		)
		if serialize:
			# write PEOPLE data
			self.add_serialization_chain(graph, people.output, model=self.models['Person'])
		return people

	def _construct_graph(self, single_graph=False):
		'''
		Construct bonobo.Graph object(s) for the entire pipeline.

		If `single_graph` is `False`, generate two `Graph`s (`self.graph_1` and
		`self.graph_2`), that will be run sequentially. the first for catalogs and events,
		the second for sales auctions (which depends on output from the first).

		If `single_graph` is `True`, then generate a single `Graph` that has the entire
		pipeline in it (`self.graph_0`). This is used to be able to produce graphviz
		output of the pipeline for visual inspection.
		'''
		graph0 = bonobo.Graph()
		graph1 = bonobo.Graph()
		graph2 = bonobo.Graph()

		component1 = [graph0] if single_graph else [graph1]
		component2 = [graph0] if single_graph else [graph2]
		for g in component1:
			physical_catalog_records = g.add_chain(
				MatchingFiles(path='/', pattern=self.catalogs_files_pattern, fs='fs.data.provenance'),
				CurriedCSVReader(fs='fs.data.provenance', limit=self.limit),
				AddFieldNames(field_names=self.catalogs_headers),
			)

			auction_events_records = g.add_chain(
				MatchingFiles(path='/', pattern=self.auction_events_files_pattern, fs='fs.data.provenance'),
				CurriedCSVReader(fs='fs.data.provenance', limit=self.limit),
				AddFieldNames(field_names=self.auction_events_headers),
			)

			catalogs = self.add_physical_catalogs_chain(g, physical_catalog_records, serialize=True)
			_ = self.add_physical_catalog_owners_chain(g, catalogs, serialize=True)
			auction_events = self.add_auction_events_chain(g, auction_events_records, serialize=True)
			_ = self.add_catalog_linguistic_objects_chain(g, auction_events, serialize=True)
			_ = self.add_auction_houses_chain(g, auction_events, serialize=True)
			_ = self.add_places_chain(g, auction_events, serialize=True)

		for g in component2:
			contents_records = g.add_chain(
				MatchingFiles(path='/', pattern=self.contents_files_pattern, fs='fs.data.provenance'),
				CurriedCSVReader(fs='fs.data.provenance', limit=self.limit),
				AddFieldNames(field_names=self.contents_headers),
			)
			sales = self.add_sales_chain(g, contents_records, serialize=True)
			_ = self.add_single_object_lot_tracking_chain(g, sales)
			_ = self.add_lot_set_chain(g, sales, serialize=True)
			objects = self.add_object_chain(g, sales, serialize=True)
			_ = self.add_places_chain(g, objects, serialize=True)
			acquisitions = self.add_acquisitions_chain(g, objects, serialize=True)
			self.add_buyers_sellers_chain(g, acquisitions, serialize=True)
			self.add_procurement_chain(g, acquisitions, serialize=True)
			_ = self.add_people_chain(g, objects, serialize=True)
			_ = self.add_record_text_chain(g, objects, serialize=True)
			_ = self.add_visual_item_chain(g, objects, serialize=True)

		if single_graph:
			self.graph_0 = graph0
		else:
			self.graph_1 = graph1
			self.graph_2 = graph2

	def get_graph(self):
		'''Return a single bonobo.Graph object for the entire pipeline.'''
		if not self.graph_0:
			self._construct_graph(single_graph=True)

		return self.graph_0

	def get_graph_1(self):
		'''Construct the bonobo pipeline to fully transform Provenance data from CSV to JSON-LD.'''
		if not self.graph_1:
			self._construct_graph()
		return self.graph_1

	def get_graph_2(self):
		'''Construct the bonobo pipeline to fully transform Provenance data from CSV to JSON-LD.'''
		if not self.graph_2:
			self._construct_graph()
		return self.graph_2

	def run(self, services=None, **options):
		'''Run the Provenance bonobo pipeline.'''
		print(f'- Limiting to {self.limit} records per file', file=sys.stderr)
		if not services:
			services = self.get_services(**options)

		print('Serializing static instances...', file=sys.stderr)
		for model, instances in STATIC_INSTANCES.items():
			g = bonobo.Graph()
			nodes = self.serializer_nodes_for_model(model=model, use_memory_writer=False)
			values = instances.values()
			source = g.add_chain(GraphListSource(values))
			self.add_serialization_chain(g, source.output, model=self.models[model], use_memory_writer=False)
			self.run_graph(g, services={})

		print('Running graph component 1...', file=sys.stderr)
		graph1 = self.get_graph_1(**options)
		self.run_graph(graph1, services=services)

		print('Running graph component 2...', file=sys.stderr)
		graph2 = self.get_graph_2(**options)
		self.run_graph(graph2, services=services)

	def generate_prev_post_sales_data(self, counter, post_map):
		singles = {k for k in counter if counter[k] == 1}
		multiples = {k for k in counter if counter[k] > 1}

		total = 0
		mapped = 0

		g = self.load_sales_tree()
		for src, dst in post_map.items():
			total += 1
			if dst in singles:
				mapped += 1
				g.add_edge(src, dst)
# 			elif dst in multiples:
# 				print(f'  {src} maps to a MULTI-OBJECT lot')
# 			else:
# 				print(f'  {src} maps to an UNKNOWN lot')
# 		print(f'mapped {mapped}/{total} objects to a previous sale', file=sys.stderr)

		large_components = set(g.largest_component_canonical_keys(10))
		dot = graphviz.Digraph()

		node_id = lambda n: f'n{n!s}'
		for n, i in g.nodes.items():
			key, _ = g.canonical_key(n)
			if key in large_components:
				dot.node(node_id(i), str(n))

		post_sale_rewrite_map = self.load_prev_post_sales_data()
# 		print('Rewrite output files, replacing the following URIs:')
		for src, dst in g:
			canonical, steps = g.canonical_key(src)
			src_uri = pir_uri('OBJECT', *src)
			dst_uri = pir_uri('OBJECT', *canonical)
# 			print(f's/ {src_uri:<100} / {dst_uri:<100} /')
			post_sale_rewrite_map[src_uri] = dst_uri
			if canonical in large_components:
				i = node_id(g.nodes[src])
				j = node_id(g.nodes[dst])
				dot.edge(i, j, f'{steps} steps')

		self.persist_prev_post_sales_data(post_sale_rewrite_map)
		
		dot_filename = os.path.join(settings.pipeline_tmp_path, 'sales.dot')
		dot.save(filename=dot_filename)
		self.persist_sales_tree(g)


class ProvenanceFilePipeline(ProvenancePipeline):
	'''
	Provenance pipeline with serialization to files based on Arches model and resource UUID.

	If in `debug` mode, JSON serialization will use pretty-printing. Otherwise,
	serialization will be compact.
	'''
	def __init__(self, input_path, catalogs, auction_events, contents, **kwargs):
		super().__init__(input_path, catalogs, auction_events, contents, **kwargs)
		self.writers = []
		self.output_path = kwargs.get('output_path')

	def serializer_nodes_for_model(self, *args, model=None, use_memory_writer=True, **kwargs):
		nodes = []
		if self.debug:
			if use_memory_writer:
				w = MergingMemoryWriter(directory=self.output_path, partition_directories=True, compact=False, model=model)
			else:
				w = MergingFileWriter(directory=self.output_path, partition_directories=True, compact=False, model=model)
			nodes.append(w)
		else:
			if use_memory_writer:
				w = MergingMemoryWriter(directory=self.output_path, partition_directories=True, compact=True, model=model)
			else:
				w = MergingFileWriter(directory=self.output_path, partition_directories=True, compact=True, model=model)
			nodes.append(w)
		self.writers += nodes
		return nodes

	def persist_sales_tree(self, g):
		sales_tree_filename = os.path.join(settings.pipeline_tmp_path, 'sales-tree.data')
		with open(sales_tree_filename, 'w') as f:
			g.dump(f)

	def load_sales_tree(self):
		sales_tree_filename = os.path.join(settings.pipeline_tmp_path, 'sales-tree.data')
		if os.path.exists(sales_tree_filename):
			with open(sales_tree_filename) as f:
				g = SalesTree.load(f)
		else:
			g = SalesTree()
		return g

	def load_prev_post_sales_data(self):
		rewrite_map_filename = os.path.join(settings.pipeline_tmp_path, 'post_sale_rewrite_map.json')
		post_sale_rewrite_map = {}
		if os.path.exists(rewrite_map_filename):
			with open(rewrite_map_filename, 'r') as f:
				with suppress(json.decoder.JSONDecodeError):
					post_sale_rewrite_map = json.load(f)
		return post_sale_rewrite_map

	def persist_prev_post_sales_data(self, post_sale_rewrite_map):
		rewrite_map_filename = os.path.join(settings.pipeline_tmp_path, 'post_sale_rewrite_map.json')
		with open(rewrite_map_filename, 'w') as f:
			json.dump(post_sale_rewrite_map, f)
			print(f'Saved post-sales rewrite map to {rewrite_map_filename}')

	def run(self, **options):
		'''Run the Provenance bonobo pipeline.'''
		start = timeit.default_timer()
		services = self.get_services(**options)
		super().run(services=services, **options)
		print(f'Pipeline runtime: {timeit.default_timer() - start}', file=sys.stderr)

		count = len(self.writers)
		for seq_no, w in enumerate(self.writers):
			print('[%d/%d] writers being flushed' % (seq_no+1, count))
			if isinstance(w, MergingMemoryWriter):
				w.flush()

		print('====================================================')
		print('Running post-processing of post-sale data...')
		counter = services['lot_counter']
		post_map = services['post_sale_map']
		self.generate_prev_post_sales_data(counter, post_map)
		print(f'>>> {len(post_map)} post sales records')
		print('Total runtime: ', timeit.default_timer() - start)<|MERGE_RESOLUTION|>--- conflicted
+++ resolved
@@ -1530,7 +1530,6 @@
 			ExtractKeyedValue(key='_final_org'),
 			_input=bid_acqs.output
 		)
-<<<<<<< HEAD
 		refs = graph.add_chain(
 			ExtractKeyedValues(key='_citation_references'),
 			_input=bid_acqs.output
@@ -1539,8 +1538,6 @@
 			ExtractKeyedValue(key='_acquisition'),
 			_input=bid_acqs.output
 		)
-=======
->>>>>>> 94e114a0
 		bids = graph.add_chain(
 			ExtractKeyedValue(key='_bidding'),
 			_input=bid_acqs.output
@@ -1548,11 +1545,7 @@
 
 		if serialize:
 			# write SALES data
-<<<<<<< HEAD
-			self.add_serialization_chain(graph, acqs.output, model=self.models['Acquisition'])
 			self.add_serialization_chain(graph, refs.output, model=self.models['LinguisticObject'])
-=======
->>>>>>> 94e114a0
 			self.add_serialization_chain(graph, bids.output, model=self.models['Activity'])
 			self.add_serialization_chain(graph, orgs.output, model=self.models['Group'])
 		return bid_acqs
