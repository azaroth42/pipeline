'''
Classes and utility functions for instantiating, configuring, and
running a bonobo pipeline for converting Provenance Index CSV data into JSON-LD.
'''

# PIR Extracters

import re
import os
import json
import sys
import warnings
import uuid
import csv
import pprint
import pathlib
import itertools
import datetime
from collections import Counter, defaultdict, namedtuple
from contextlib import suppress
import inspect

import time
import timeit
from sqlalchemy import create_engine
import dateutil.parser

import graphviz
import bonobo
from bonobo.config import use, Option, Service, Configurable
from bonobo.nodes import Limit
from bonobo.constants import NOT_MODIFIED

import settings

from cromulent import model, vocab
from cromulent.model import factory
from cromulent.extract import extract_physical_dimensions, extract_monetary_amount

import pipeline.execution
from pipeline.projects import PipelineBase
from pipeline.projects.provenance.util import *
from pipeline.util import \
			truncate_with_ellipsis, \
			CaseFoldingSet, \
			CromObjectMerger, \
			RecursiveExtractKeyedValue, \
			ExtractKeyedValue, \
			ExtractKeyedValues, \
			MatchingFiles, \
			identity, \
			implode_date, \
			timespan_before, \
			timespan_after, \
			replace_key_pattern, \
			strip_key_prefix, \
			timespan_from_outer_bounds
from pipeline.util.cleaners import \
			parse_location, \
			parse_location_name, \
			date_parse, \
			date_cleaner
from pipeline.io.file import MergingFileWriter
from pipeline.io.memory import MergingMemoryWriter
# from pipeline.io.arches import ArchesWriter
import pipeline.linkedart
from pipeline.linkedart import add_crom_data, get_crom_object
from pipeline.io.csv import CurriedCSVReader
from pipeline.nodes.basic import \
			AddFieldNames, \
			GroupRepeatingKeys, \
			GroupKeys, \
			AddArchesModel, \
			Serializer, \
			Trace
from pipeline.util.rewriting import rewrite_output_files, JSONValueRewriter

PROBLEMATIC_RECORD_URI = 'tag:getty.edu,2019:digital:pipeline:provenance:ProblematicRecord'
CSV_SOURCE_COLUMNS = ['pi_record_no', 'catalog_number']

IGNORE_HOUSE_AUTHNAMES = CaseFoldingSet(('Anonymous',))

#mark - utility functions and classes

class PersonIdentity:
	'''
	Utility class to help assign records for people with properties such as `uri` and identifiers.
	'''
	def __init__(self, make_uri=None):
		self.make_uri = make_uri or pir_uri
		self.ignore_authnames = CaseFoldingSet(('NEW', 'NON-UNIQUE'))
	
	def acceptable_auth_name(self, auth_name):
		if not auth_name or auth_name in self.ignore_authnames:
			return False
		if '[' in auth_name:
			return False
		return True

	def uri_keys(self, data:dict, record_id=None):
		ulan = None
		with suppress(ValueError, TypeError):
			ulan = int(data.get('ulan'))

		auth_name = data.get('auth_name')
		auth_name_q = '?' in data.get('auth_nameq', '')
	
		if ulan:
			key = f'PERSON-ULAN-{ulan}'
			return ('PERSON', 'ULAN', ulan)
		elif self.acceptable_auth_name(auth_name):
			return ('PERSON', 'AUTHNAME', auth_name)
		else:
			# not enough information to identify this person uniquely, so use the source location in the input file
			pi_rec_no = data['pi_record_no']
			if record_id:
				return ('PERSON', 'PI_REC_NO', pi_rec_no, record_id)
			else:
				warnings.warn(f'*** No record identifier given for person identified only by pi_record_number {pi_rec_no}')
				return ('PERSON', 'PI_REC_NO', pi_rec_no)

	def add_uri(self, data:dict, **kwargs):
		keys = self.uri_keys(data, **kwargs)
		data['uri'] = self.make_uri(*keys)

	def add_names(self, data:dict, referrer=None, role=None):
		'''
		Based on the presence of `auth_name` and/or `name` fields in `data`, sets the
		`label`, `names`, and `identifier` keys to appropriate strings/`model.Identifier`
		values.
		
		If the `role` string is given (e.g. 'artist'), also sets the `role_label` key
		to a value (e.g. 'artist “RUBENS, PETER PAUL”').
		'''
		auth_name = data.get('auth_name')
		role_label = None
		if self.acceptable_auth_name(auth_name):
			if role:
				role_label = f'{role} “{auth_name}”'
			data['label'] = auth_name
			pname = vocab.PrimaryName(ident='', content=auth_name) # NOTE: most of these are also vocab.SortName, but not 100%, so witholding that assertion for now
			if referrer:
				pname.referred_to_by = referrer
			data['identifiers'] = [pname]

		name = data.get('name')
		if name:
			if role and not role_label:
				role_label = f'{role} “{name}”'
			if referrer:
				data['names'] = [(name, {'referred_to_by': [referrer]})]
			else:
				data['names'] = [name]
			if 'label' not in data:
				data['label'] = name
		if 'label' not in data:
			data['label'] = '(Anonymous)'

		if role and not role_label:
			role_label = f'anonymous {role}'

		if role:
			data['role_label'] = role_label

class GraphListSource:
	'''
	Act as a bonobo graph source node for a set of crom objects.
	Yields the supplied objects wrapped in data dicts.
	'''
	def __init__(self, values, *args, **kwargs):
		super().__init__(*args, **kwargs)
		self.values = values

	def __call__(self):
		for v in self.values:
			yield add_crom_data({}, v)

def copy_source_information(dst: dict, src: dict):
	for k in CSV_SOURCE_COLUMNS:
		with suppress(KeyError):
			dst[k] = src[k]
	return dst

def auction_event_for_catalog_number(catalog_number):
	'''
	Return a `vocab.AuctionEvent` object and its associated 'uid' key and URI, based on
	the supplied `catalog_number`.
	'''
	uid = f'AUCTION-EVENT-CATALOGNUMBER-{catalog_number}'
	uri = pir_uri('AUCTION-EVENT', 'CATALOGNUMBER', catalog_number)
	auction = vocab.AuctionEvent(ident=uri)
	auction._label = f"Auction Event for {catalog_number}"
	return auction, uid, uri

def add_auction_event(data):
	'''Add modeling for an auction event based on properties of the supplied `data` dict.'''
	cno = data['catalog_number']
	auction, uid, uri = auction_event_for_catalog_number(cno)
	data['uid'] = uid
	data['uri'] = uri
	add_crom_data(data=data, what=auction)
	catalog = get_crom_object(data['_catalog'])

	record_uri = pir_uri('AUCTION-EVENT', 'CATALOGNUMBER', cno, 'RECORD')
	label = f'Record of auction event from catalog {cno}'
	record = model.LinguisticObject(ident=record_uri, label=label) # TODO: needs classification
	record_data	= {'uri': record_uri}
	record_data['identifiers'] = [model.Name(ident='', content=label)]
	record.part_of = catalog

	data['_record'] = add_crom_data(data=record_data, what=record)
	return data

#mark - Places

def auction_event_location(data):
	'''
	Based on location data in the supplied `data` dict, construct a data structure
	representing a hierarchy of places (e.g. location->city->country), and return it.

	This structure will be suitable for passing to `pipeline.linkedart.make_la_place`
	to construct a Place model object.
	'''
	specific_name = data.get('specific_loc')
	city_name = data.get('city_of_sale')
	country_name = data.get('country_auth')

	parts = [v for v in (specific_name, city_name, country_name) if v is not None]
	loc = parse_location(*parts, uri_base=UID_TAG_PREFIX, types=('Place', 'City', 'Country'))
	return loc

#mark - Auction Events

@use('auction_locations')
def populate_auction_event(data, auction_locations):
	'''Add modeling data for an auction event'''
	cno = data['catalog_number']
	auction = get_crom_object(data)
	catalog = data['_catalog']['_LOD_OBJECT']

	location_data = data['location']
	current = auction_event_location(location_data)

	# make_la_place is called here instead of as a separate graph node because the Place object
	# gets stored in the `auction_locations` object to be used in the second graph component
	# which uses the data to associate the place with auction lots.
	base_uri = pir_uri('AUCTION-EVENT', 'CATALOGNUMBER', cno, 'PLACE')
	place_data = pipeline.linkedart.make_la_place(current, base_uri=base_uri)
	place = get_crom_object(place_data)
	if place:
		data['_locations'] = [place_data]
		auction.took_place_at = place
		auction_locations[cno] = place

	begin = implode_date(data, 'sale_begin_', clamp='begin')
	end = implode_date(data, 'sale_end_', clamp='eoe')
	ts = timespan_from_outer_bounds(
		begin=begin,
		end=end,
		inclusive=True
	)
	if begin and end:
		ts.identified_by = model.Name(ident='', content=f'{begin} to {end}')
	elif begin:
		ts.identified_by = model.Name(ident='', content=f'{begin} onwards')
	elif end:
		ts.identified_by = model.Name(ident='', content=f'up to {end}')

	for p in data.get('portal', []):
		url = p['portal_url']
		if url.startswith('http'):
			auction.referred_to_by = vocab.WebPage(ident=url)
		else:
			warnings.warn(f'*** Portal URL value does not appear to be a valid URL: {url}')

	if ts:
		auction.timespan = ts

	auction.subject_of = catalog
	return data

def add_auction_house_data(a, event_record):
	'''Add modeling data for an auction house organization.'''
	catalog = a.get('_catalog')

	ulan = None
	with suppress(ValueError, TypeError):
		ulan = int(a.get('auc_house_ulan'))
	auth_name = a.get('auc_house_auth')
	a['identifiers'] = []
	if ulan:
		key = f'AUCTION-HOUSE-ULAN-{ulan}'
		a['uid'] = key
		a['uri'] = pir_uri('AUCTION-HOUSE', 'ULAN', ulan)
		a['ulan'] = ulan
		house = vocab.AuctionHouseOrg(ident=a['uri'])
	elif auth_name and auth_name not in IGNORE_HOUSE_AUTHNAMES:
		a['uri'] = pir_uri('AUCTION-HOUSE', 'AUTHNAME', auth_name)
		pname = vocab.PrimaryName(ident='', content=auth_name)
		pname.referred_to_by = event_record
		a['identifiers'].append(pname)
		house = vocab.AuctionHouseOrg(ident=a['uri'])
	else:
		# not enough information to identify this house uniquely, so use the source location in the input file
		a['uri'] = pir_uri('AUCTION-HOUSE', 'CAT_NO', 'CATALOG-NUMBER', a['catalog_number'])
		house = vocab.AuctionHouseOrg(ident=a['uri'])

	name = a.get('auc_house_name') or a.get('name')
	if name:
		n = model.Name(ident='', content=name)
		n.referred_to_by = event_record
		a['identifiers'].append(n)
		a['label'] = name
	else:
		a['label'] = '(Anonymous)'

	add_crom_data(data=a, what=house)
	return a

@use('auction_houses')
def add_auction_houses(data, auction_houses):
	'''
	Add modeling data for the auction house organization(s) associated with an auction
	event.
	'''
	auction = get_crom_object(data)
	event_record = get_crom_object(data['_record'])
	catalog = data['_catalog']['_LOD_OBJECT']
	d = data.copy()
	houses = data.get('auction_house', [])
	cno = data['catalog_number']

	house_objects = []
	event_record = get_crom_object(data['_record'])
	for h in houses:
		h['_catalog'] = catalog
		add_auction_house_data(copy_source_information(h, data), event_record)
		house = get_crom_object(h)
		auction.carried_out_by = house
		if auction_houses:
			house_objects.append(house)
	auction_houses[cno] = house_objects
	return d


#mark - Auction of Lot

class AddAuctionOfLot(Configurable):
	'''Add modeling data for the auction of a lot of objects.'''

	# TODO: does this handle all the cases of data packed into the lot_number string that need to be stripped?
	shared_lot_number_re = re.compile(r'(\[[a-z]\])')

	problematic_records = Service('problematic_records')
	auction_locations = Service('auction_locations')
	auction_houses = Service('auction_houses')
	non_auctions = Service('non_auctions')
	def __init__(self, *args, **kwargs):
		self.lot_cache = {}
		super().__init__(*args, **kwargs)

	@staticmethod
	def shared_lot_number_from_lno(lno):
		'''
		Given a `lot_number` value which identifies an object in a group, strip out the
		object-specific content, returning an identifier for the entire lot.

		For example, strip the object identifier suffixes such as '[a]':

		'0001[a]' -> '0001'
		'''
		m = AddAuctionOfLot.shared_lot_number_re.search(lno)
		if m:
			return lno.replace(m.group(1), '')
		return lno

	@staticmethod
	def set_lot_auction_houses(lot, cno, auction_houses):
		'''Associate the auction house with the auction lot.'''
		houses = auction_houses.get(cno)
		if houses:
			for house in houses:
				lot.carried_out_by = house

	@staticmethod
	def set_lot_location(lot, cno, auction_locations):
		'''Associate the location with the auction lot.'''
		place = auction_locations.get(cno)
		if place:
			lot.took_place_at = place

	@staticmethod
	def set_lot_date(lot, auction_data):
		'''Associate a timespan with the auction lot.'''
		date = implode_date(auction_data, 'lot_sale_')
# 		dates = date_parse(date, delim='-')
# 		if dates:
		if date:
			begin = implode_date(auction_data, 'lot_sale_', clamp='begin')
			end = implode_date(auction_data, 'lot_sale_', clamp='eoe')
			bounds = [begin, end]
		else:
			bounds = []
		if bounds:
			ts = timespan_from_outer_bounds(*bounds)
			ts.identified_by = model.Name(ident='', content=date)
			lot.timespan = ts

	@staticmethod
	def shared_lot_number_ids(cno, lno, date):
		'''
		Return a tuple of a UID string and a URI for the lot identified by the supplied
		data which identifies a specific object in that lot.
		'''
		shared_lot_number = AddAuctionOfLot.shared_lot_number_from_lno(lno)
		uid = f'AUCTION-{cno}-LOT-{shared_lot_number}-DATE-{date}'
		uri = pir_uri('AUCTION', cno, 'LOT', shared_lot_number, 'DATE', date)
		return uid, uri

	@staticmethod
	def transaction_contains_multiple_lots(data, prices):
		'''
		Return `True` if the procurement related to the supplied data represents a
		transaction of multiple lots with a single payment, `False` otherwise.
		'''
		for p in prices:
			n = p.get('price_note')
			if n and n.startswith('for lots '):
				return True
		return False

	@staticmethod
	def lots_in_transaction(data, prices):
		'''
		Return a string that represents the lot numbers that are a part of the procurement
		related to the supplied data.
		'''
		_, lno, _ = object_key(data)
		shared_lot_number = AddAuctionOfLot.shared_lot_number_from_lno(lno)
		for p in prices:
			n = p.get('price_note')
			if n and n.startswith('for lots '):
				return n[9:]
		return shared_lot_number

	@staticmethod
	def transaction_uri_for_lot(data, prices):
		'''
		Return a URI representing the procurement which the object (identified by the
		supplied data) is a part of. This may identify just the lot being sold or, in the
		case of multiple lots being bought for a single price, a single procurement that
		encompasses multiple acquisitions that span different lots.
		'''
		cno, lno, date = object_key(data)
		shared_lot_number = AddAuctionOfLot.shared_lot_number_from_lno(lno)
		for p in prices:
			n = p.get('price_note')
			if n and n.startswith('for lots '):
				return pir_uri('AUCTION-TX-MULTI', cno, date, n[9:])
		return pir_uri('AUCTION-TX', cno, date, shared_lot_number)

	@staticmethod
	def set_lot_notes(lot, auction_data):
		'''Associate notes with the auction lot.'''
		cno, lno, _ = object_key(auction_data)
		auction, _, _ = auction_event_for_catalog_number(cno)
		notes = auction_data.get('lot_notes')
		if notes:
			note_id = lot.id + '-LotNotes'
			lot.referred_to_by = vocab.Note(ident=note_id, content=notes)
		if not lno:
			warnings.warn(f'Setting empty identifier on {lot.id}')
		lno = str(lno)
		lot.identified_by = vocab.LotNumber(ident='', content=lno)
		lot.part_of = auction

	def set_lot_objects(self, lot, cno, lno, data):
		'''Associate the set of objects with the auction lot.'''
		coll = vocab.AuctionLotSet(ident=f'{data["uri"]}-Set')
		shared_lot_number = self.shared_lot_number_from_lno(lno)
		coll._label = f'Auction Lot {cno} {shared_lot_number}'
		est_price = data.get('estimated_price')
		if est_price:
			coll.dimension = get_crom_object(est_price)
		start_price = data.get('start_price')
		if start_price:
			coll.dimension = get_crom_object(start_price)

		lot.used_specific_object = coll
		data['_lot_object_set'] = add_crom_data(data={}, what=coll)

	def __call__(self, data, non_auctions, auction_houses, auction_locations, problematic_records):
		'''Add modeling data for the auction of a lot of objects.'''
		ask_price = data.get('ask_price', {}).get('ask_price')
		if ask_price:
			# if there is an asking price/currency, it's a direct sale, not an auction;
			# filter these out from subsequent modeling of auction lots.
			return

		copy_source_information(data['_object'], data)

		auction_data = data['auction_of_lot']
		try:
			lot_object_key = object_key(auction_data)
		except Exception as e:
			warnings.warn(f'Failed to compute lot object key from data {auction_data} ({e})')
			pprint.pprint({k: v for k, v in data.items() if v != ''})
			raise
		cno, lno, date = lot_object_key
		if cno in non_auctions:
			# the records in this sales catalog do not represent auction sales, so should
			# be skipped.
			return

		shared_lot_number = self.shared_lot_number_from_lno(lno)
		uid, uri = self.shared_lot_number_ids(cno, lno, date)
		data['uid'] = uid
		data['uri'] = uri

		lot = vocab.Auction(ident=data['uri'])
		lot_id = f'{cno} {shared_lot_number} ({date})'
		lot_object_id = f'{cno} {lno} ({date})'
		lot_label = f'Auction of Lot {lot_id}'
		lot._label = lot_label
		data['lot_id'] = lot_id
		data['lot_object_id'] = lot_object_id

		for problem_key, problem in problematic_records.get('lots', []):
			# TODO: this is inefficient, but will probably be OK so long as the number
			#       of problematic records is small. We do it this way because we can't
			#       represent a tuple directly as a JSON dict key, and we don't want to
			#       have to do post-processing on the services JSON files after loading.
			if tuple(problem_key) == lot_object_key:
				note = model.LinguisticObject(ident='', content=problem)
				note.classified_as = vocab.instances["brief text"]
				note.classified_as = model.Type(
					ident=PROBLEMATIC_RECORD_URI,
					label='Problematic Record'
				)
				lot.referred_to_by = note

		self.set_lot_auction_houses(lot, cno, auction_houses)
		self.set_lot_location(lot, cno, auction_locations)
		self.set_lot_date(lot, auction_data)
		self.set_lot_notes(lot, auction_data)
		self.set_lot_objects(lot, cno, lno, data)

		tx_uri = AddAuctionOfLot.transaction_uri_for_lot(auction_data, data.get('price', []))
		lots = AddAuctionOfLot.lots_in_transaction(auction_data, data.get('price', []))
		multi = AddAuctionOfLot.transaction_contains_multiple_lots(auction_data, data.get('price', []))
		tx = vocab.Procurement(ident=tx_uri)
		tx._label = f'Procurement of Lot {cno} {lots} ({date})'
		lot.caused = tx
		tx_data = {'uri': tx_uri}

		if multi:
			tx_data['multi_lot_tx'] = lots
		with suppress(AttributeError):
			tx_data['_date'] = lot.timespan
		data['_procurement_data'] = add_crom_data(data=tx_data, what=tx)

		add_crom_data(data=data, what=lot)
		yield data

<<<<<<< HEAD
def add_crom_price(data, _, add_citations=False):
=======
def add_crom_price(data, parent, services):
>>>>>>> 3b2f24d7
	'''
	Add modeling data for `MonetaryAmount`, `StartingPrice`, or `EstimatedPrice`,
	based on properties of the supplied `data` dict.
	'''
<<<<<<< HEAD
	amnt = extract_monetary_amount(data, add_citations=add_citations)
=======
	currencies = services['currencies']
	region_currencies = services['region_currencies']
	cno = parent['catalog_number']
	region, _ = cno.split('-', 1)
	if region in region_currencies:
		c = currencies.copy()
		c.update(region_currencies[region])
		amnt = extract_monetary_amount(data, currency_mapping=c)
	else:
		amnt = extract_monetary_amount(data, currency_mapping=currencies)
>>>>>>> 3b2f24d7
	if amnt:
		add_crom_data(data=data, what=amnt)
	return data

@use('make_la_person')
def add_person(data: dict, sales_record, rec_id, *, make_la_person):
	'''
	Add modeling data for people, based on properties of the supplied `data` dict.

	This function adds properties to `data` before calling
	`pipeline.linkedart.MakeLinkedArtPerson` to construct the model objects.
	'''
	
	pi = PersonIdentity()
	pi.add_uri(data, record_id=rec_id)
	pi.add_names(data, referrer=sales_record)

	make_la_person(data)
	return data

def final_owner_procurement(final_owner, current_tx, hmo, current_ts):
	tx = related_procurement(current_tx, hmo, current_ts, buyer=final_owner)
	try:
		object_label = hmo._label
		tx._label = f'Procurement leading to the currently known location of “{object_label}”'
	except AttributeError:
		tx._label = f'Procurement leading to the currently known location of object'
	return tx

<<<<<<< HEAD
def combine_payments(*amnts):
	grouped_amounts = defaultdict(list)
	for amnt in amnts:
		value = None
		with suppress(AttributeError):
			value = amnt.value
		grouped_amounts[value].append(amnt)
	
	merged_amounts = []
	merger = CromObjectMerger()
	for value, amounts in grouped_amounts.items():
		currencies = set()
		for amnt in amounts:
			with suppress(AttributeError):
				currencies.add(amnt.currency.id)
		if len(currencies) == 1:
			amnt = merger.merge(*amounts)
			merged_amounts.append(amnt)
		else:
			merged_amounts += amounts
	return merged_amounts

def add_price_references(cno, prices, location_codes):
	refs = []
	for p in prices:
		amnt = get_crom_object(p)
		if cno.startswith('D-'):
			cite = p.get('price_citation')
			source = p.get('price_source')
			if cite and source:
				journal = vocab.JournalText(ident=pir_uri('Journal', source), label=f'Periodical “{source}”')
				journal.identified_by = model.Name(ident='', content=source)
				issue = vocab.IssueText(ident=pir_uri('Journal', source, 'Issue', cite), label=f'Issue of “{source}”: {cite}')
				issue.identified_by = model.Identifier(ident='', content=cite)
				journal.part = issue
				refs += [journal, issue]
				amnt.referred_to_by = issue
			elif source:
				owner_code = source
				copy = ''
				with suppress(ValueError):
					owner_code, copy = source.split(maxsplit=1)
				owner_name = location_codes[owner_code]
				labels = [f'Sale Catalog {cno}', f'owned by {owner_name}']
				if copy:
					labels.append(f'copy {copy}')
				catalog_uri = pir_uri('CATALOG', cno, owner_code, copy)
				catalog_label = ', '.join(labels)
				catalogObject = vocab.AuctionCatalog(ident=catalog_uri, label=catalog_label)
				notes_uri = catalog_uri + '-Annotation'
				notes = vocab.Annotation(ident=notes_uri, label=f'Handwritten notes on ' + catalog_label)
				notes.carried_by = catalogObject
				refs += [catalogObject, notes]
				amnt.referred_to_by = notes
			else:
				warnings.warn(f'only a price citation: {pprint.pformat(cite)}')
	return map(lambda o: add_crom_data({}, o), refs)

def add_acquisition(data, buyers, sellers, location_codes, make_la_person):
=======
@use('make_la_person')
def add_acquisition(data, buyers, sellers, buy_sell_modifiers, make_la_person=None):
>>>>>>> 3b2f24d7
	'''Add modeling of an acquisition as a transfer of title from the seller to the buyer'''
	sales_record = get_crom_object(data['_record'])
	hmo = get_crom_object(data)
	parent = data['parent_data']
# 	transaction = parent['transaction']
	prices = parent['price']
	auction_data = parent['auction_of_lot']
	cno, lno, date = object_key(auction_data)
	data['buyer'] = buyers
	data['seller'] = sellers
	
	acq_label = None
	try:
		object_label = f'“{hmo._label}”'
		acq_label = f'Acquisition of {cno} {lno} ({date}): {object_label}'
	except AttributeError:
		object_label = '(object)'
		acq_label = f'Acquisition of {cno} {lno} ({date})'

	data['_citation_references'] = add_price_references(cno, prices, location_codes)
	amnts = [get_crom_object(p) for p in prices]

# 	if not prices:
# 		print(f'*** No price data found for {transaction} transaction')

	tx_data = parent['_procurement_data']
	current_tx = get_crom_object(tx_data)
	payment_id = current_tx.id + '-Payment'

	acq_id = hmo.id + '-Acquisition'
	acq = model.Acquisition(ident=acq_id, label=acq_label)
	acq.transferred_title_of = hmo

	multi = tx_data.get('multi_lot_tx')
	paym_label = f'multiple lots {multi}' if multi else object_label
	paym = model.Payment(ident=payment_id, label=f'Payment for {paym_label}')

	THROUGH = set(buy_sell_modifiers['through'])
	FOR = set(buy_sell_modifiers['for'])

	for seller_data in sellers:
		seller = get_crom_object(seller_data)
		mod = seller_data.get('auth_mod_a', '')

		if 'or' == mod:
			mod_non_auth = seller_data.get('auth_mod')
			if mod_non_auth:
				acq.referred_to_by = vocab.Note(ident='', label=f'Seller modifier', content=mod_non_auth)
			warnings.warn('Handle OR buyer modifier') # TODO: some way to model this uncertainty?

		if mod in THROUGH:
			acq.carried_out_by = seller
			paym.carried_out_by = seller
		elif mod in FOR:
			acq.transferred_title_from = seller
			paym.paid_to = seller
		else:
			# covers non-modified
			acq.carried_out_by = seller
			acq.transferred_title_from = seller
			paym.carried_out_by = seller
			paym.paid_to = seller

	for buyer_data in buyers:
		buyer = get_crom_object(buyer_data)
		mod = buyer_data.get('auth_mod_a', '')
		
		if 'or' == mod:
			# or/or others/or another
			mod_non_auth = buyer_data.get('auth_mod')
			if mod_non_auth:
				acq.referred_to_by = vocab.Note(ident='', label=f'Buyer modifier', content=mod_non_auth)
			warnings.warn(f'Handle buyer modifier: {mod}') # TODO: some way to model this uncertainty?

		if mod in THROUGH:
			acq.carried_out_by = buyer
			paym.carried_out_by = buyer
		elif mod in FOR:
			acq.transferred_title_to = buyer
			paym.paid_from = buyer
		else:
			# covers non-modified
			acq.carried_out_by = buyer
			acq.transferred_title_to = buyer
			paym.carried_out_by = buyer
			paym.paid_from = buyer

	amnts = combine_payments(*amnts)
	if amnts:
		amnt = amnts.pop(0)
		if amnts:
			warnings.warn(f'Multiple Payment.paid_amount values for object {hmo.id} ({payment_id})')
		for extra in amnts:
			with suppress(AttributeError):
				for r in extra.referred_to_by:
					amnt.referred_to_by = r
		paym.paid_amount = amnt

	ts = tx_data.get('_date')
	if ts:
		acq.timespan = ts
	current_tx.part = paym
	current_tx.part = acq
	if '_procurements' not in data:
		data['_procurements'] = []
	data['_procurements'] += [add_crom_data(data={}, what=current_tx)]
# 	lot_uid, lot_uri = AddAuctionOfLot.shared_lot_number_ids(cno, lno)
	# TODO: `annotation` here is from add_physical_catalog_objects
# 	paym.referred_to_by = annotation

	data['_acquisition'] = add_crom_data(data={'uri': acq_id}, what=acq)

	final_owner_data = data.get('_final_org', [])
	if final_owner_data:
		data['_organizations'].append(final_owner_data)
		final_owner = get_crom_object(final_owner_data)
		tx = final_owner_procurement(final_owner, current_tx, hmo, ts)
		data['_procurements'].append(add_crom_data(data={}, what=tx))

	post_own = data.get('post_owner', [])
	prev_own = data.get('prev_owner', [])
	prev_post_owner_records = [(post_own, False), (prev_own, True)]
	for owner_data, rev in prev_post_owner_records:
		if rev:
			rev_name = 'prev-owner'
			source_label = 'Source of information on history of the object prior to the current sale.'
		else:
			rev_name = 'post-owner'
			source_label = 'Source of information on history of the object after the current sale.'
		for seq_no, owner_record in enumerate(owner_data):
			ignore_fields = ('own_so', 'own_auth_l', 'own_auth_d')
			if not any([bool(owner_record.get(k)) for k in owner_record.keys() if k not in ignore_fields]):
				# some records seem to have metadata (source information, location, or notes) but no other fields set
				# these should not constitute actual records of a prev/post owner.
				continue
			owner_record.update({
				'pi_record_no': data['pi_record_no'],
				'ulan': owner_record['own_ulan'],
				'auth_name': owner_record['own_auth'],
				'name': owner_record['own']
			})
			pi = PersonIdentity()
			pi.add_uri(owner_record, record_id=f'{rev_name}-{seq_no+1}')
			pi.add_names(owner_record, referrer=sales_record, role='artist')
			make_la_person(owner_record)
			owner = get_crom_object(owner_record)
			
			# TODO: handle other fields of owner_record: own_auth_d, own_auth_q, own_ques, own_so
			
			if owner_record.get('own_auth_l'):
				loc = owner_record['own_auth_l']
				current = parse_location_name(loc, uri_base=UID_TAG_PREFIX)
				place_data = pipeline.linkedart.make_la_place(current)
				place = get_crom_object(place_data)
				owner.residence = place
				data['_owner_locations'].append(place_data)
			
			if '_other_owners' not in data:
				data['_other_owners'] = []
			data['_other_owners'].append(owner_record)

			tx = related_procurement(current_tx, hmo, ts, buyer=owner, previous=rev)

			own_info_source = owner_record.get('own_so')
			if own_info_source:
				note = vocab.SourceStatement(content=own_info_source, label=source_label)
				tx.referred_to_by = note

			ptx_data = tx_data.copy()
			data['_procurements'].append(add_crom_data(data=ptx_data, what=tx))
	yield data

def related_procurement(current_tx, hmo, current_ts=None, buyer=None, seller=None, previous=False):
	'''
	Returns a new `vocab.Procurement` object (and related acquisition) that is temporally
	related to the supplied procurement and associated data. The new procurement is for
	the given object, and has the given buyer and seller (both optional).

	If the `previous` flag is `True`, the new procurement is occurs before `current_tx`,
	and if the timespan `current_ts` is given, has temporal data to that effect. If
	`previous` is `False`, this relationship is reversed.
	'''
	tx = vocab.Procurement()
	if current_tx:
		if previous:
			tx.ends_before_the_start_of = current_tx
		else:
			tx.starts_after_the_end_of = current_tx
	modifier_label = 'Previous' if previous else 'Subsequent'
	try:
		pacq = model.Acquisition(label=f'{modifier_label} Acquisition of: “{hmo._label}”')
	except AttributeError:
		pacq = model.Acquisition(label=f'{modifier_label} Acquisition')
	pacq.transferred_title_of = hmo
	if buyer:
		pacq.transferred_title_to = buyer
	if seller:
		pacq.transferred_title_from = seller
	tx.part = pacq
	if current_ts:
		if previous:
			pacq.timespan = timespan_before(current_ts)
		else:
			pacq.timespan = timespan_after(current_ts)
	return tx

def add_bidding(data, buyers, buy_sell_modifiers):
	'''Add modeling of bids that did not lead to an acquisition'''
	parent = data['parent_data']
	prices = parent['price']
	amnts = [get_crom_object(p) for p in prices]

	if amnts:
		auction_data = parent['auction_of_lot']
		cno, lno, date = object_key(auction_data)
		lot = get_crom_object(parent)
		hmo = get_crom_object(data)
		bidding_id = hmo.id + '-Bidding'
		all_bids = model.Activity(ident=bidding_id, label=f'Bidding on {cno} {lno} ({date})')

		all_bids.part_of = lot

		THROUGH = set(buy_sell_modifiers['through'])
		FOR = set(buy_sell_modifiers['for'])

		for seq_no, amnt in enumerate(amnts):
			bid_id = hmo.id + f'-Bid-{seq_no}'
			bid = vocab.Bidding(ident=bid_id)
			prop_id = hmo.id + f'-Bid-{seq_no}-Promise'
			try:
				amnt_label = amnt._label
				bid._label = f'Bid of {amnt_label} on {cno} {lno} ({date})'
				prop = model.PropositionalObject(ident=prop_id, label=f'Promise to pay {amnt_label}')
			except AttributeError:
				bid._label = f'Bid on {cno} {lno} ({date})'
				prop = model.PropositionalObject(ident=prop_id, label=f'Promise to pay')

			prop.refers_to = amnt
			bid.created = prop

			# TODO: there are often no buyers listed for non-sold records.
			#       should we construct an anonymous person to carry out the bid?
			for buyer_data in buyers:
				buyer = get_crom_object(buyer_data)
				mod = buyer_data.get('auth_mod_a', '')
				if mod in THROUGH:
					bid.carried_out_by = buyer
				elif mod in FOR:
					warnings.warn(f'buyer modifier {mod} for non-sale bidding: {cno} {lno} {date}')
					pass
				else:
					bid.carried_out_by = buyer

			all_bids.part = bid

		final_owner_data = data.get('_final_org')
		if final_owner_data:
			data['_organizations'].append(final_owner_data)
			final_owner = get_crom_object(final_owner_data)
			ts = lot.timespan
			hmo = get_crom_object(data)
			tx = final_owner_procurement(final_owner, None, hmo, ts)
			if '_procurements' not in data:
				data['_procurements'] = []
			data['_procurements'].append(add_crom_data(data={}, what=tx))

		data['_bidding'] = {'uri': bidding_id}
		add_crom_data(data=data['_bidding'], what=all_bids)
		yield data
	else:
		warnings.warn(f'*** No price data found for {parent["transaction"]!r} transaction')
		yield data

<<<<<<< HEAD
@use('location_codes')
@use('make_la_person')
def add_acquisition_or_bidding(data, *, location_codes, make_la_person):
=======
@use('buy_sell_modifiers')
@use('make_la_person')
def add_acquisition_or_bidding(data, *, buy_sell_modifiers, make_la_person):
>>>>>>> 3b2f24d7
	'''Determine if this record has an acquisition or bidding, and add appropriate modeling'''
	parent = data['parent_data']
	sales_record = get_crom_object(data['_record'])
	transaction = parent['transaction']
	transaction = transaction.replace('[?]', '').rstrip()

	buyers = [
		add_person(
			copy_source_information(p, parent),
			sales_record,
			f'buyer_{i+1}',
			make_la_person=make_la_person
		) for i, p in enumerate(parent['buyer'])
	]

	# TODO: is this the right set of transaction types to represent acquisition?
	if transaction in ('Sold', 'Vendu', 'Verkauft', 'Bought In'):
<<<<<<< HEAD
		sellers = [add_person(copy_source_information(p, parent), f'seller_{i+1}', make_la_person=make_la_person) for i, p in enumerate(parent['seller'])]
		yield from add_acquisition(data, buyers, sellers, location_codes, make_la_person)
=======
		sellers = [
			add_person(
				copy_source_information(p, parent),
				sales_record,
				f'seller_{i+1}',
				make_la_person=make_la_person
			) for i, p in enumerate(parent['seller'])
		]
		data['_owner_locations'] = []
		yield from add_acquisition(data, buyers, sellers, buy_sell_modifiers, make_la_person)
>>>>>>> 3b2f24d7
	elif transaction in ('Unknown', 'Unbekannt', 'Inconnue', 'Withdrawn', 'Non Vendu', ''):
		yield from add_bidding(data, buyers, buy_sell_modifiers)
	else:
		warnings.warn(f'Cannot create acquisition data for unknown transaction type: {transaction!r}')

#mark - Single Object Lot Tracking

class TrackLotSizes(Configurable):
	lot_counter = Service('lot_counter')

	def __call__(self, data, lot_counter):
		auction_data = data['auction_of_lot']
		cno, lno, date = object_key(auction_data)
		lot = AddAuctionOfLot.shared_lot_number_from_lno(lno)
		key = (cno, lot, date)
		lot_counter[key] += 1

#mark - Auction of Lot - Physical Object

def genre_instance(value, vocab_instance_map):
	'''Return the appropriate type instance for the supplied genre name'''
	if value is None:
		return None
	value = value.lower()

	instance_name = vocab_instance_map.get(value)
	if instance_name:
		instance = vocab.instances.get(instance_name)
		if not instance:
			warnings.warn(f'*** No genre instance available for {instance_name!r} in vocab_instance_map')
		return instance
	return None

def populate_destruction_events(data, note, *, type_map, location=None):
	destruction_types_map = type_map
	hmo = get_crom_object(data)
	title = data.get('title')

	r = re.compile(r'[Dd]estroyed(?: (?:by|during) (\w+))?(?: in (\d{4})[.]?)?')
	m = r.search(note)
	if m:
		method = m.group(1)
		year = m.group(2)
		dest_id = hmo.id + '-Destruction'
		d = model.Destruction(ident=dest_id, label=f'Destruction of “{title}”')
		d.referred_to_by = vocab.Note(ident='', content=note)
		if year is not None:
			begin, end = date_cleaner(year)
			ts = timespan_from_outer_bounds(begin, end)
			ts.identified_by = model.Name(ident='', content=year)
			d.timespan = ts

		if method:
			with suppress(KeyError, AttributeError):
				type_name = destruction_types_map[method.lower()]
				type = vocab.instances[type_name]
				event = model.Event(label=f'{method.capitalize()} event causing the destruction of “{title}”')
				event.classified_as = type
				d.caused_by = event

		if location:
			current = parse_location_name(location, uri_base=UID_TAG_PREFIX)
			base_uri = hmo.id + '-Place,'
			place_data = pipeline.linkedart.make_la_place(current, base_uri=base_uri)
			place = get_crom_object(place_data)
			if place:
				data['_locations'].append(place_data)
				d.took_place_at = place

		hmo.destroyed_by = d

@use('post_sale_map')
@use('unique_catalogs')
@use('vocab_instance_map')
@use('destruction_types_map')
def populate_object(data, post_sale_map, unique_catalogs, vocab_instance_map, destruction_types_map):
	'''Add modeling for an object described by a sales record'''
	hmo = get_crom_object(data)
	parent = data['parent_data']
	auction_data = parent.get('auction_of_lot')
	if auction_data:
		lno = str(auction_data['lot_number'])
		if 'identifiers' not in data:
			data['identifiers'] = []
		if not lno:
			warnings.warn(f'Setting empty identifier on {hmo.id}')
		data['identifiers'].append(vocab.LotNumber(ident='', content=lno))
	else:
		warnings.warn(f'***** NO AUCTION DATA FOUND IN populate_object')


	cno = auction_data['catalog_number']
	lno = auction_data['lot_number']
	date = implode_date(auction_data, 'lot_sale_')
	lot = AddAuctionOfLot.shared_lot_number_from_lno(lno)
	now_key = (cno, lot, date) # the current key for this object; may be associated later with prev and post object keys

	data['_locations'] = []
	record = _populate_object_catalog_record(data, parent, lot, cno, parent['pi_record_no'])
	_populate_object_visual_item(data, vocab_instance_map)
	_populate_object_destruction(data, parent, destruction_types_map)
	_populate_object_statements(data)
	_populate_object_present_location(data, now_key, destruction_types_map)
	_populate_object_notes(data, parent, unique_catalogs)
	_populate_object_prev_post_sales(data, now_key, post_sale_map)
	for p in data.get('portal', []):
		url = p['portal_url']
		hmo.referred_to_by = vocab.WebPage(ident=url)

	if 'title' in data:
		title = data['title']
		if not hasattr(hmo, '_label'):
			typestring = data.get('object_type', 'Object')
			hmo._label = f'{typestring}: “{title}”'
		del(data['title'])
		shorter = truncate_with_ellipsis(title, 100)
		if shorter:
			description = vocab.Description(ident='', content=title)
			description.referred_to_by = record
			hmo.referred_to_by = description
			title = shorter
		t = vocab.PrimaryName(ident='', content=title)
		t.classified_as = model.Type(ident='http://vocab.getty.edu/aat/300417193', label='Title')
		t.referred_to_by = record
		data['identifiers'].append(t)

	return data

def _populate_object_catalog_record(data, parent, lot, cno, rec_num):
	catalog_uri = pir_uri('CATALOG', cno)
	catalog = vocab.AuctionCatalogText(ident=catalog_uri)
	
	record_uri = pir_uri('CATALOG', cno, 'RECORD', rec_num)
	lot_object_id = parent['lot_object_id']
	record = model.LinguisticObject(ident=record_uri, label=f'Sale recorded in catalog: {lot_object_id} (record number {rec_num})') # TODO: needs classification
	record_data	= {'uri': record_uri}
	record_data['identifiers'] = [model.Name(ident='', content=f'Record of sale {lot_object_id}')]
	record.part_of = catalog

	data['_record'] = add_crom_data(data=record_data, what=record)
	return record

def _populate_object_destruction(data, parent, destruction_types_map):
	notes = parent.get('auction_of_lot', {}).get('lot_notes')
	if notes and notes.lower().startswith('destroyed'):
		populate_destruction_events(data, notes, type_map=destruction_types_map)

def _populate_object_visual_item(data, vocab_instance_map):
	hmo = get_crom_object(data)
	title = data.get('title')
	title = truncate_with_ellipsis(title, 100) or title

	vi_id = hmo.id + '-VisualItem'
	vi = model.VisualItem(ident=vi_id)
	vidata = {'uri': vi_id}
	if title:
		vidata['label'] = f'Visual work of “{title}”'
		sales_record = get_crom_object(data['_record'])
		vidata['names'] = [(title,{'referred_to_by': [sales_record]})]

	genre = genre_instance(data.get('genre'), vocab_instance_map)
	if genre:
		vi.classified_as = genre
	data['_visual_item'] = add_crom_data(data=vidata, what=vi)
	hmo.shows = vi

def _populate_object_statements(data):
	hmo = get_crom_object(data)
	materials = data.get('materials')
	if materials:
		matstmt = vocab.MaterialStatement(ident='', content=materials)
		sales_record = get_crom_object(data['_record'])
		matstmt.referred_to_by = sales_record
		hmo.referred_to_by = matstmt

	dimstr = data.get('dimensions')
	if dimstr:
		dimstmt = vocab.DimensionStatement(ident='', content=dimstr)
		sales_record = get_crom_object(data['_record'])
		dimstmt.referred_to_by = sales_record
		hmo.referred_to_by = dimstmt
		for dim in extract_physical_dimensions(dimstr):
			dim.referred_to_by = sales_record
			hmo.dimension = dim
	else:
		pass
# 		print(f'No dimension data was parsed from the dimension statement: {dimstr}')

def _populate_object_present_location(data, now_key, destruction_types_map):
	hmo = get_crom_object(data)
	location = data.get('present_location')
	if location:
		loc = location.get('geog')
		note = location.get('note')
		if loc:
			if 'destroyed ' in loc.lower():
				populate_destruction_events(data, loc, type_map=destruction_types_map)
			elif isinstance(note, str) and 'destroyed ' in note.lower():
				# the object was destroyed, so any "present location" data is actually
				# an indication of the location of destruction.
				populate_destruction_events(data, note, type_map=destruction_types_map, location=loc)
			else:
				# TODO: if `parse_location_name` fails, still preserve the location string somehow
				current = parse_location_name(loc, uri_base=UID_TAG_PREFIX)
				inst = location.get('inst')
				if inst:
					owner_data = {
						'label': f'{inst} ({loc})',
						'identifiers': [
							model.Name(ident='', content=inst)
						]
					}
					ulan = None
					with suppress(ValueError, TypeError):
						ulan = int(location.get('insi'))
					if ulan:
						owner_data['ulan'] = ulan
						owner_data['uri'] = pir_uri('ORGANIZATION', 'ULAN', ulan)
					else:
						owner_data['uri'] = pir_uri('ORGANIZATION', 'NAME', inst, 'PLACE', loc)
				else:
					owner_data = {
						'label': '(Anonymous organization)',
						'uri': pir_uri('ORGANIZATION', 'PRESENT-OWNER', *now_key),
					}

				base_uri = hmo.id + '-Place,'
				place_data = pipeline.linkedart.make_la_place(current, base_uri=base_uri)
				place = get_crom_object(place_data)

				make_la_org = pipeline.linkedart.MakeLinkedArtOrganization()
				owner_data = make_la_org(owner_data)
				owner = get_crom_object(owner_data)
				owner.residence = place
				data['_locations'].append(place_data)
				data['_final_org'] = owner_data
		else:
			pass # there is no present location place string
		if note:
			pass
			# TODO: the acquisition_note needs to be attached as a Note to the final post owner acquisition

def _populate_object_notes(data, parent, unique_catalogs):
	hmo = get_crom_object(data)
	notes = data.get('hand_note', [])
	for note in notes:
		hand_note_content = note['hand_note']
		owner_name = note.get('hand_note_so')
		cno = parent['auction_of_lot']['catalog_number']
		catalog_uri = pir_uri('CATALOG', cno, owner_name, None)
		catalogs = unique_catalogs.get(catalog_uri)
		note = vocab.Note(ident='', content=hand_note_content)
		hmo.referred_to_by = note
		if catalogs and len(catalogs) == 1:
			note.carried_by = vocab.AuctionCatalog(ident=catalog_uri, label=f'Sale Catalog {cno}, owned by {owner_name}')

	inscription = data.get('inscription')
	if inscription:
		hmo.referred_to_by = vocab.InscriptionStatement(ident='', content=inscription)

def _populate_object_prev_post_sales(data, this_key, post_sale_map):
	post_sales = data.get('post_sale', [])
	prev_sales = data.get('prev_sale', [])
	prev_post_sales_records = [(post_sales, False), (prev_sales, True)]
	for sales_data, rev in prev_post_sales_records:
		for sale_record in sales_data:
			pcno = sale_record.get('cat')
			plno = sale_record.get('lot')
			plot = AddAuctionOfLot.shared_lot_number_from_lno(plno)
			pdate = implode_date(sale_record, '')
			if pcno and plot and pdate:
				that_key = (pcno, plot, pdate)
				if rev:
					# `that_key` is for a previous sale for this object
					post_sale_map[this_key] = that_key
				else:
					# `that_key` is for a later sale for this object
					post_sale_map[that_key] = this_key


@use('vocab_type_map')
def add_object_type(data, vocab_type_map):
	'''Add appropriate type information for an object based on its 'object_type' name'''
	typestring = data.get('object_type', '')
	if typestring in vocab_type_map:
		clsname = vocab_type_map.get(typestring, None)
		otype = getattr(vocab, clsname)
		add_crom_data(data=data, what=otype(ident=data['uri']))
	elif ';' in typestring:
		parts = [s.strip() for s in typestring.split(';')]
		if all([s in vocab_type_map for s in parts]):
			types = [getattr(vocab, vocab_type_map[s]) for s in parts]
			obj = vocab.make_multitype_obj(*types, ident=data['uri'])
			add_crom_data(data=data, what=obj)
		else:
			warnings.warn(f'*** Not all object types matched for {typestring!r}')
			add_crom_data(data=data, what=model.HumanMadeObject(ident=data['uri']))
	else:
		warnings.warn(f'*** No object type for {typestring!r}')
		add_crom_data(data=data, what=model.HumanMadeObject(ident=data['uri']))

	parent = data['parent_data']
	coll_data = parent.get('_lot_object_set')
	if coll_data:
		coll = get_crom_object(coll_data)
		if coll:
			data['member_of'] = [coll]

	return data

@use('attribution_modifiers')
@use('attribution_group_types')
@use('make_la_person')
def add_pir_artists(data, *, attribution_modifiers, attribution_group_types, make_la_person):
	'''Add modeling for artists as people involved in the production of an object'''
	hmo = get_crom_object(data)
	data['_organizations'] = []
	data['_original_objects'] = []
	
	try:
		hmo_label = f'{hmo._label}'
	except AttributeError:
		hmo_label = 'object'
	event_id = hmo.id + '-Production'
	event = model.Production(ident=event_id, label=f'Production event for {hmo_label}')
	hmo.produced_by = event

	artists = data.get('_artists', [])

	data['_artists'] = artists
	sales_record = get_crom_object(data['_record'])
	for seq_no, a in enumerate(artists):
		ulan = None
		with suppress(ValueError, TypeError):
			ulan = int(a.get('artist_ulan'))
		auth_name = a.get('art_authority')

		a.update({
			'pi_record_no': data['pi_record_no'],
			'ulan': a['artist_ulan'],
			'auth_name': a['art_authority'],
			'name': a['artist_name']
		})
		pi = PersonIdentity()
		pi.add_uri(a, record_id=f'artist-{seq_no+1}')
		pi.add_names(a, referrer=sales_record, role='artist')
		artist_label = a.get('role_label')
		make_la_person(a)
		person = get_crom_object(a)
		
		mod = a.get('attrib_mod_auth')
		if mod:
			mods = {m.lower().strip() for m in mod.split(';')}
			
			# TODO: this should probably be in its own JSON service file:
			STYLE_OF = set(attribution_modifiers['style of'])
			FORMERLY_ATTRIBUTED_TO = set(attribution_modifiers['formerly attributed to'])
			ATTRIBUTED_TO = set(attribution_modifiers['attributed to'])
			COPY_AFTER = set(attribution_modifiers['copy after'])
			PROBABLY = set(attribution_modifiers['probably by'])
			POSSIBLY = set(attribution_modifiers['possibly by'])
			UNCERTAIN = PROBABLY | POSSIBLY

			GROUP_TYPES = set(attribution_group_types.values())
			GROUP_MODS = {k for k, v in attribution_group_types.items() if v in GROUP_TYPES}
			
			if 'or' in mods:
				warnings.warn('Handle OR attribution modifier') # TODO: some way to model this uncertainty?
			
			if 'copy by' in mods:
				# equivalent to no modifier
				pass
			elif ATTRIBUTED_TO & mods:
				# equivalent to no modifier
				pass
			elif STYLE_OF & mods:
				assignment = model.AttributeAssignment(label=f'In the style of {artist_label}')
				event.attributed_by = assignment
				assignment.assigned_property = "influenced_by"
				assignment.property_classified_as = vocab.instances['style of']
				assignment.assigned = person
				continue
			elif GROUP_MODS & mods:
				mod_name = list(GROUP_MODS & mods)[0] # TODO: use all matching types?
				clsname = attribution_group_types[mod_name]
				cls = getattr(vocab, clsname)
				style_prod_uri = event_id + f'-style-{seq_no}'
				group_label = f'{clsname} of {artist_label}'
				group_id = a['uri'] + f'-{clsname}'
				group = cls(ident=group_id, label=group_label)
				formation = model.Formation(ident='', label=f'Formation of {group_label}')
				formation.influenced_by = person
				group.formed_by = formation
				group_data = add_crom_data({'uri': group_id}, group)
				data['_organizations'].append(group_data)
				subevent_id = event_id + f'-{seq_no}'
				subevent = model.Production(ident=subevent_id, label=f'Production sub-event for {group_label}')
				event.part = subevent
				subevent.carried_out_by = group
				continue
			elif FORMERLY_ATTRIBUTED_TO & mods:
				assignment = vocab.ObsoleteAssignment(ident='', label=f'Formerly attributed to {artist_label}')
				event.attributed_by = assignment
				assignment.assigned_property = "carried_out_by"
				assignment.assigned = person
				continue
			elif UNCERTAIN & mods:
				if POSSIBLY & mods:
					assignment = vocab.PossibleAssignment(ident='', label=f'Possibly attributed to {artist_label}')
					assignment._label = f'Possibly by {artist_label}'
				else:
					assignment = vocab.ProbableAssignment(ident='', label=f'Probably attributed to {artist_label}')
					assignment._label = f'Probably by {artist_label}'
				event.attributed_by = assignment
				assignment.assigned_property = "carried_out_by"
				assignment.assigned = person
				continue
			elif COPY_AFTER & mods:
				cls = type(hmo)
				original_id = hmo.id + '-Original'
				original_label = f'Original of {hmo_label}'
				original_hmo = cls(ident=original_id, label=original_label)
				original_event_id = original_hmo.id + '-Production'
				original_event = model.Production(ident=original_event_id, label=f'Production event for {original_label}')
				original_hmo.produced_by = original_event

				original_subevent_id = original_event_id + f'-{seq_no}'
				original_subevent = model.Production(ident=original_subevent_id, label=f'Production sub-event for {artist_label}')
				original_event.part = original_subevent
				original_subevent.carried_out_by = person

				event.influenced_by = original_hmo
				data['_original_objects'].append(add_crom_data(data={}, what=original_hmo))
				continue
			elif {'or', 'and'} & mods:
				pass
			else:
				print(f'UNHANDLED attrib_mod_auth VALUE: {mods}')
				pprint.pprint(a)
				continue
		
		subevent_id = event_id + f'-{seq_no}'
		subevent = model.Production(ident=subevent_id, label=f'Production sub-event for {artist_label}')
		event.part = subevent
		subevent.carried_out_by = person
	return data

#mark - Physical Catalogs

@use('non_auctions')
def add_auction_catalog(data, non_auctions):
	'''Add modeling for auction catalogs as linguistic objects'''
	cno = data['catalog_number']

	non_auction_flag = data.get('non_auction_flag')
	if non_auction_flag:
		non_auctions[cno] = non_auction_flag
	else:
		key = f'CATALOG-{cno}'
		cdata = {'uid': key, 'uri': pir_uri('CATALOG', cno)}
		catalog = vocab.AuctionCatalogText(ident=cdata['uri'])
		catalog._label = f'Sale Catalog {cno}'

		data['_catalog'] = add_crom_data(data=cdata, what=catalog)
		yield data

@use('location_codes')
def add_physical_catalog_objects(data, location_codes):
	'''Add modeling for physical copies of an auction catalog'''
	catalog = get_crom_object(data['_catalog'])
	cno = data['catalog_number']
	owner_code = data['owner_code']
	if owner_code not in location_codes:
		warnings.warn(f'*** No owner defined for coe {owner_code}')
	owner_name = location_codes.get(owner_code, owner_code)
	copy = data['copy_number']
	uri = pir_uri('CATALOG', cno, owner_code, copy)
	data['uri'] = uri
	labels = [f'Sale Catalog {cno}', f'owned by {owner_name}']
	if copy:
		labels.append(f'copy {copy}')
	catalogObject = vocab.AuctionCatalog(ident=uri, label=', '.join(labels))
	info = data.get('annotation_info')
	if info:
		catalogObject.referred_to_by = vocab.Note(ident='', content=info)
	catalogObject.carries = catalog

	add_crom_data(data=data, what=catalogObject)
	return data

@use('location_codes')
@use('unique_catalogs')
def add_physical_catalog_owners(data, location_codes, unique_catalogs):
	'''Add information about the ownership of a physical copy of an auction catalog'''
	# Add the URI of this physical catalog to `unique_catalogs`. This data will be used
	# later to figure out which catalogs can be uniquely identified by a catalog number
	# and owner code (e.g. for owners who do not have multiple copies of a catalog).
	cno = data['catalog_number']
	owner_code = data['owner_code']
	owner_name = None
	with suppress(KeyError):
		owner_name = location_codes[owner_code]
		owner_uri = pir_uri('ORGANIZATION', 'LOCATION-CODE', owner_code)
		data['_owner'] = {
			'label': owner_name,
			'uri': owner_uri,
			'identifiers': [
				model.Name(ident='', content=owner_name),
				model.Identifier(ident='', content=str(owner_code))
			],
		}
		owner = model.Group(ident=owner_uri)
		add_crom_data(data['_owner'], owner)
		if not owner_code:
			warnings.warn(f'Setting empty identifier on {owner.id}')
		add_crom_data(data=data['_owner'], what=owner)
		catalog = get_crom_object(data)
		catalog.current_owner = owner

	uri = pir_uri('CATALOG', cno, owner_code, None)
	if uri not in unique_catalogs:
		unique_catalogs[uri] = set()
	unique_catalogs[uri].add(uri)
	return data


#mark - Physical Catalogs - Informational Catalogs

def lugt_number_id(content, static_instances):
	lugt_number = str(content)
	lugt_id = vocab.LocalNumber(ident='', label=f'Lugt Number: {lugt_number}', content=lugt_number)
	assignment = model.AttributeAssignment(ident='')
	assignment.carried_out_by = static_instances.get_instance('Person', 'lugt')
	lugt_id.assigned_by = assignment
	return lugt_id

def gri_number_id(content, static_instances):
	catalog_id = vocab.LocalNumber(ident='', content=content)
	assignment = model.AttributeAssignment(ident='')
	assignment.carried_out_by = static_instances.get_instance('Group', 'gri')
	catalog_id.assigned_by = assignment
	return catalog_id

class PopulateAuctionCatalog(Configurable):
	'''Add modeling data for an auction catalog'''
	static_instances = Option(default="static_instances")

	def __call__(self, data):
		d = {k: v for k, v in data.items()}
		parent = data['parent_data']
		cno = str(parent['catalog_number'])
		sno = parent['star_record_no']
		catalog = get_crom_object(d)
		for lugt_no in parent.get('lugt', {}).values():
			if not lugt_no:
				warnings.warn(f'Setting empty identifier on {catalog.id}')
			catalog.identified_by = lugt_number_id(lugt_no, self.static_instances)

		if not cno:
			warnings.warn(f'Setting empty identifier on {catalog.id}')
		catalog.identified_by = gri_number_id(cno, self.static_instances)
	
		if not sno:
			warnings.warn(f'Setting empty identifier on {catalog.id}')
		catalog.identified_by = vocab.SystemNumber(ident='', content=sno)
		notes = data.get('notes')
		if notes:
			note = vocab.Note(ident='', content=parent['notes'])
			catalog.referred_to_by = note
		return d

#mark - Provenance Pipeline class

class ProvenancePipeline(PipelineBase):
	'''Bonobo-based pipeline for transforming Provenance data from CSV into JSON-LD.'''
	def __init__(self, input_path, catalogs, auction_events, contents, **kwargs):
		self.uid_tag_prefix = UID_TAG_PREFIX

		vocab.register_instance('fire', {'parent': model.Type, 'id': '300068986', 'label': 'Fire'})
		vocab.register_instance('animal', {'parent': model.Type, 'id': '300249395', 'label': 'Animal'})
		vocab.register_instance('history', {'parent': model.Type, 'id': '300033898', 'label': 'History'})
		vocab.register_vocab_class('AuctionCatalog', {'parent': model.HumanMadeObject, 'id': '300026068', 'label': 'Auction Catalog', 'metatype': 'work type'})

		super().__init__()
		self.project_name = 'provenance'
		self.graph_0 = None
		self.graph_1 = None
		self.graph_2 = None
		self.models = kwargs.get('models', settings.arches_models)
		self.catalogs_header_file = catalogs['header_file']
		self.catalogs_files_pattern = catalogs['files_pattern']
		self.auction_events_header_file = auction_events['header_file']
		self.auction_events_files_pattern = auction_events['files_pattern']
		self.contents_header_file = contents['header_file']
		self.contents_files_pattern = contents['files_pattern']
		self.limit = kwargs.get('limit')
		self.debug = kwargs.get('debug', False)
		self.input_path = input_path

		fs = bonobo.open_fs(input_path)
		with fs.open(self.catalogs_header_file, newline='') as csvfile:
			r = csv.reader(csvfile)
			self.catalogs_headers = [v.lower() for v in next(r)]
		with fs.open(self.auction_events_header_file, newline='') as csvfile:
			r = csv.reader(csvfile)
			self.auction_events_headers = [v.lower() for v in next(r)]
		with fs.open(self.contents_header_file, newline='') as csvfile:
			r = csv.reader(csvfile)
			self.contents_headers = [v.lower() for v in next(r)]

	# Set up environment
	def get_services(self):
		'''Return a `dict` of named services available to the bonobo pipeline.'''
		services = super().get_services()
		services.update({
			# to avoid constructing new MakeLinkedArtPerson objects millions of times, this
			# is passed around as a service to the functions and classes that require it.
			'make_la_person': pipeline.linkedart.MakeLinkedArtPerson(),
			'lot_counter': Counter(),
			'unique_catalogs': {},
			'post_sale_map': {},
			'auction_houses': {},
			'non_auctions': {},
			'auction_locations': {},
		})
		return services

	def add_physical_catalog_owners_chain(self, graph, catalogs, serialize=True):
		'''Add modeling of physical copies of auction catalogs.'''
		groups = graph.add_chain(
			ExtractKeyedValue(key='_owner'),
			pipeline.linkedart.MakeLinkedArtOrganization(),
			_input=catalogs.output
		)
		if serialize:
			# write SALES data
			self.add_serialization_chain(graph, groups.output, model=self.models['Group'])
		return groups

	def add_physical_catalogs_chain(self, graph, records, serialize=True):
		'''Add modeling of physical copies of auction catalogs.'''
		catalogs = graph.add_chain(
			add_auction_catalog,
			add_physical_catalog_objects,
			add_physical_catalog_owners,
			_input=records.output
		)
		if serialize:
			# write SALES data
			self.add_serialization_chain(graph, catalogs.output, model=self.models['HumanMadeObject'])
		return catalogs

	def add_catalog_linguistic_objects_chain(self, graph, events, serialize=True):
		'''Add modeling of auction catalogs as linguistic objects.'''
		los = graph.add_chain(
			ExtractKeyedValue(key='_catalog'),
			PopulateAuctionCatalog(static_instances=self.static_instances),
			_input=events.output
		)
		if serialize:
			# write SALES data
			self.add_serialization_chain(graph, los.output, model=self.models['LinguisticObject'])
		return los

	def add_auction_events_chain(self, graph, records, serialize=True):
		'''Add modeling of auction events.'''
		auction_events = graph.add_chain(
			GroupRepeatingKeys(
				drop_empty=True,
				mapping={
					'seller': {'prefixes': ('sell_auth_name', 'sell_auth_q')},
					'expert': {'prefixes': ('expert', 'expert_auth', 'expert_ulan')},
					'commissaire': {'prefixes': ('comm_pr', 'comm_pr_auth', 'comm_pr_ulan')},
					'auction_house': {'prefixes': ('auc_house_name', 'auc_house_auth', 'auc_house_ulan')},
					'portal': {'prefixes': ('portal_url',)},
				}
			),
			GroupKeys(
				drop_empty=True,
				mapping={
					'lugt': {'properties': ('lugt_number_1', 'lugt_number_2', 'lugt_number_3')},
					'auc_copy': {
						'properties': (
							'auc_copy_seller_1',
							'auc_copy_seller_2',
							'auc_copy_seller_3',
							'auc_copy_seller_4')},
					'other_seller': {
						'properties': (
							'other_seller_1',
							'other_seller_2',
							'other_seller_3')},
					'title_pg_sell': {'properties': ('title_pg_sell_1', 'title_pg_sell_2')},
					'location': {
						'properties': (
							'city_of_sale',
							'sale_location',
							'country_auth',
							'specific_loc')},
				}
			),
			add_auction_catalog,
			add_auction_event,
			add_auction_houses,
			populate_auction_event,
			_input=records.output
		)
		if serialize:
			# write SALES data
			self.add_serialization_chain(graph, auction_events.output, model=self.models['Activity'], use_memory_writer=False)
		return auction_events

	def add_procurement_chain(self, graph, acquisitions, serialize=True):
		'''Add modeling of the procurement event of an auction of a lot.'''
		p = graph.add_chain(
			ExtractKeyedValues(key='_procurements'),
			_input=acquisitions.output
		)
		if serialize:
			# write SALES data
			self.add_serialization_chain(graph, p.output, model=self.models['Procurement'], use_memory_writer=False)

	def add_buyers_sellers_chain(self, graph, acquisitions, serialize=True):
		'''Add modeling of the buyers, bidders, and sellers involved in an auction.'''
		buyers = graph.add_chain(
			ExtractKeyedValues(key='buyer'),
			_input=acquisitions.output
		)

		owners = graph.add_chain(
			ExtractKeyedValues(key='_other_owners'),
			_input=acquisitions.output
		)

		sellers = graph.add_chain(
			ExtractKeyedValues(key='seller'),
			_input=acquisitions.output
		)

		if serialize:
			# write SALES data
			self.add_serialization_chain(graph, owners.output, model=self.models['Person'])
			self.add_serialization_chain(graph, buyers.output, model=self.models['Person'])
			self.add_serialization_chain(graph, sellers.output, model=self.models['Person'])

	def add_acquisitions_chain(self, graph, sales, serialize=True):
		'''Add modeling of the acquisitions and bidding on lots being auctioned.'''
		bid_acqs = graph.add_chain(
			add_acquisition_or_bidding,
			_input=sales.output
		)
		orgs = graph.add_chain(
			ExtractKeyedValues(key='_organizations'),
			_input=bid_acqs.output
		)
		refs = graph.add_chain(
			ExtractKeyedValues(key='_citation_references'),
			_input=bid_acqs.output
		)
		acqs = graph.add_chain(
			ExtractKeyedValue(key='_acquisition'),
			_input=bid_acqs.output
		)
		bids = graph.add_chain(
			ExtractKeyedValue(key='_bidding'),
			_input=bid_acqs.output
		)
		places = graph.add_chain(
			ExtractKeyedValues(key='_owner_locations'),
			_input=bid_acqs.output
		)

		if serialize:
			# write SALES data
			self.add_serialization_chain(graph, refs.output, model=self.models['LinguisticObject'])
			self.add_serialization_chain(graph, bids.output, model=self.models['Activity'])
			self.add_serialization_chain(graph, orgs.output, model=self.models['Group'])
			self.add_serialization_chain(graph, places.output, model=self.models['Place'])
		return bid_acqs

	def add_sales_chain(self, graph, records, services, serialize=True):
		'''Add transformation of sales records to the bonobo pipeline.'''
		sales = graph.add_chain(
			GroupRepeatingKeys(
				drop_empty=True,
				mapping={
					'expert': {'prefixes': ('expert_auth', 'expert_ulan')},
					'commissaire': {'prefixes': ('commissaire_pr', 'comm_ulan')},
					'auction_house': {'prefixes': ('auction_house', 'house_ulan')},
					'_artists': {
						'postprocess': [
							filter_empty_person,
							add_pir_record_ids
						],
						'prefixes': (
							'artist_name',
							'artist_info',
							'art_authority',
							'nationality',
							'attrib_mod',
							'attrib_mod_auth',
							'star_rec_no',
							'artist_ulan')},
					'hand_note': {'prefixes': ('hand_note', 'hand_note_so')},
					'seller': {
						'postprocess': [
							lambda x, _: strip_key_prefix('sell_', x),
							filter_empty_person
						],
						'prefixes': (
							'sell_name',
							'sell_name_so',
							'sell_name_ques',
							'sell_mod',
							'sell_auth_name',
							'sell_auth_nameq',
							'sell_auth_mod',
							'sell_auth_mod_a',
							'sell_ulan')},
					'price': {
						'postprocess': lambda d, p: add_crom_price(d, p, services),
						'prefixes': (
							'price_amount',
							'price_currency',
							'price_note',
							'price_source',
							'price_citation')},
					'buyer': {
						'postprocess': [
							lambda x, _: strip_key_prefix('buy_', x),
							filter_empty_person
						],
						'prefixes': (
							'buy_name',
							'buy_name_so',
							'buy_name_ques',
							'buy_name_cite',
							'buy_mod',
							'buy_auth_name',
							'buy_auth_nameq',
							'buy_auth_mod',
							'buy_auth_mod_a',
							'buy_ulan')},
					'prev_owner': {
						'postprocess': [
							lambda x, _: replace_key_pattern(r'(prev_owner)', 'prev_own', x),
							lambda x, _: strip_key_prefix('prev_', x),
						],
						'prefixes': (
							'prev_owner',
							'prev_own_ques',
							'prev_own_so',
							'prev_own_auth',
							'prev_own_auth_d',
							'prev_own_auth_l',
							'prev_own_auth_q',
							'prev_own_ulan')},
					'prev_sale': {
						'postprocess': lambda x, _: strip_key_prefix('prev_sale_', x),
						'prefixes': (
							'prev_sale_year',
							'prev_sale_mo',
							'prev_sale_day',
							'prev_sale_loc',
							'prev_sale_lot',
							'prev_sale_ques',
							'prev_sale_artx',
							'prev_sale_ttlx',
							'prev_sale_note',
							'prev_sale_coll',
							'prev_sale_cat')},
					'post_sale': {
						'postprocess': lambda x, _: strip_key_prefix('post_sale_', x),
						'prefixes': (
							'post_sale_year',
							'post_sale_mo',
							'post_sale_day',
							'post_sale_loc',
							'post_sale_lot',
							'post_sale_q',
							'post_sale_art',
							'post_sale_ttl',
							'post_sale_nte',
							'post_sale_col',
							'post_sale_cat')},
					'post_owner': {
						'postprocess': lambda x, _: strip_key_prefix('post_', x),
						'prefixes': (
							'post_own',
							'post_own_q',
							'post_own_so',
							'post_own_auth',
							'post_own_auth_d',
							'post_own_auth_l',
							'post_own_auth_q',
							'post_own_ulan')},
					'portal': {'prefixes': ('portal_url',)},
				}
			),
			GroupKeys(mapping={
				'present_location': {
					'postprocess': lambda x, _: strip_key_prefix('present_loc_', x),
					'properties': (
						'present_loc_geog',
						'present_loc_inst',
						'present_loc_insq',
						'present_loc_insi',
						'present_loc_acc',
						'present_loc_accq',
						'present_loc_note',
					)
				}
			}),
			GroupKeys(mapping={
				'auction_of_lot': {
					'properties': (
						'catalog_number',
						'lot_number',
						'lot_sale_year',
						'lot_sale_month',
						'lot_sale_day',
						'lot_sale_mod',
						'lot_notes')},
				'_object': {
					'postprocess': add_pir_object_uri,
					'properties': (
						'title',
						'title_modifier',
						'object_type',
						'materials',
						'dimensions',
						'formatted_dimens',
						'format',
						'genre',
						'subject',
						'inscription',
						'present_location',
						'_artists',
						'hand_note',
						'post_sale',
						'prev_sale',
						'prev_owner',
						'post_owner',
						'portal')},
				'estimated_price': {
<<<<<<< HEAD
					'postprocess': lambda d, p: add_crom_price(d, p, add_citations=True),
=======
					'postprocess': lambda d, p: add_crom_price(d, p, services),
>>>>>>> 3b2f24d7
					'properties': (
						'est_price',
						'est_price_curr',
						'est_price_desc',
						'est_price_so')},
				'start_price': {
<<<<<<< HEAD
					'postprocess': lambda d, p: add_crom_price(d, p, add_citations=True),
=======
					'postprocess': lambda d, p: add_crom_price(d, p, services),
>>>>>>> 3b2f24d7
					'properties': (
						'start_price',
						'start_price_curr',
						'start_price_desc',
						'start_price_so')},
				'ask_price': {
<<<<<<< HEAD
					'postprocess': lambda d, p: add_crom_price(d, p, add_citations=True),
=======
					'postprocess': lambda d, p: add_crom_price(d, p, services),
>>>>>>> 3b2f24d7
					'properties': (
						'ask_price',
						'ask_price_curr',
						'ask_price_so')},
			}),
			AddAuctionOfLot(),
			_input=records.output
		)
		if serialize:
			# write SALES data
			self.add_serialization_chain(graph, sales.output, model=self.models['Activity'])
		return sales

	def add_single_object_lot_tracking_chain(self, graph, sales):
		small_lots = graph.add_chain(
			TrackLotSizes(),
			_input=sales.output
		)
		return small_lots

	def add_object_chain(self, graph, sales, serialize=True):
		'''Add modeling of the objects described by sales records.'''
		objects = graph.add_chain(
			ExtractKeyedValue(key='_object'),
			add_object_type,
			populate_object,
			pipeline.linkedart.MakeLinkedArtHumanMadeObject(),
			add_pir_artists,
			_input=sales.output
		)

		original_objects = graph.add_chain(
			ExtractKeyedValues(key='_original_objects'),
			_input=objects.output
		)
		if serialize:
			# write OBJECTS data
			self.add_serialization_chain(graph, objects.output, model=self.models['HumanMadeObject'])
			self.add_serialization_chain(graph, original_objects.output, model=self.models['HumanMadeObject'])

		return objects

	def add_lot_set_chain(self, graph, objects, serialize=True):
		'''Add extraction and serialization of locations.'''
		sets = graph.add_chain(
			ExtractKeyedValue(key='_lot_object_set'),
			_input=objects.output
		)
		if serialize:
			# write SETS data
			self.add_serialization_chain(graph, sets.output, model=self.models['Set'])
		return sets

	def add_places_chain(self, graph, auction_events, serialize=True):
		'''Add extraction and serialization of locations.'''
		places = graph.add_chain(
			ExtractKeyedValues(key='_locations'),
			RecursiveExtractKeyedValue(key='part_of'),
			_input=auction_events.output
		)
		if serialize:
			# write OBJECTS data
			self.add_serialization_chain(graph, places.output, model=self.models['Place'])
		return places

	def add_auction_houses_chain(self, graph, auction_events, serialize=True):
		'''Add modeling of the auction houses related to an auction event.'''
		houses = graph.add_chain(
			ExtractKeyedValues(key='auction_house'),
			pipeline.linkedart.MakeLinkedArtAuctionHouseOrganization(),
			_input=auction_events.output
		)
		if serialize:
			# write OBJECTS data
			self.add_serialization_chain(graph, houses.output, model=self.models['Group'])
		return houses

	def add_visual_item_chain(self, graph, objects, serialize=True):
		'''Add transformation of visual items to the bonobo pipeline.'''
		items = graph.add_chain(
			ExtractKeyedValue(key='_visual_item'),
			pipeline.linkedart.MakeLinkedArtRecord(),
			_input=objects.output
		)
		if serialize:
			# write VISUAL ITEMS data
			self.add_serialization_chain(graph, items.output, model=self.models['VisualItem'], use_memory_writer=False)
		return items

	def add_record_text_chain(self, graph, objects, serialize=True):
		'''Add transformation of record texts to the bonobo pipeline.'''
		texts = graph.add_chain(
			ExtractKeyedValue(key='_record'),
			pipeline.linkedart.MakeLinkedArtLinguisticObject(),
			_input=objects.output
		)
		if serialize:
			# write RECORD data
			self.add_serialization_chain(graph, texts.output, model=self.models['LinguisticObject'])
		return texts

	def add_people_chain(self, graph, objects, serialize=True):
		'''Add transformation of artists records to the bonobo pipeline.'''
		people = graph.add_chain(
			ExtractKeyedValues(key='_artists'),
			_input=objects.output
		)
		if serialize:
			# write PEOPLE data
			self.add_serialization_chain(graph, people.output, model=self.models['Person'])
		return people

	def _construct_graph(self, single_graph=False, services=None):
		'''
		Construct bonobo.Graph object(s) for the entire pipeline.

		If `single_graph` is `False`, generate two `Graph`s (`self.graph_1` and
		`self.graph_2`), that will be run sequentially. the first for catalogs and events,
		the second for sales auctions (which depends on output from the first).

		If `single_graph` is `True`, then generate a single `Graph` that has the entire
		pipeline in it (`self.graph_0`). This is used to be able to produce graphviz
		output of the pipeline for visual inspection.
		'''
		graph0 = bonobo.Graph()
		graph1 = bonobo.Graph()
		graph2 = bonobo.Graph()

		component1 = [graph0] if single_graph else [graph1]
		component2 = [graph0] if single_graph else [graph2]
		for g in component1:
			physical_catalog_records = g.add_chain(
				MatchingFiles(path='/', pattern=self.catalogs_files_pattern, fs='fs.data.provenance'),
				CurriedCSVReader(fs='fs.data.provenance', limit=self.limit),
				AddFieldNames(field_names=self.catalogs_headers),
			)

			auction_events_records = g.add_chain(
				MatchingFiles(path='/', pattern=self.auction_events_files_pattern, fs='fs.data.provenance'),
				CurriedCSVReader(fs='fs.data.provenance', limit=self.limit),
				AddFieldNames(field_names=self.auction_events_headers),
			)

			catalogs = self.add_physical_catalogs_chain(g, physical_catalog_records, serialize=True)
			_ = self.add_physical_catalog_owners_chain(g, catalogs, serialize=True)
			auction_events = self.add_auction_events_chain(g, auction_events_records, serialize=True)
			_ = self.add_catalog_linguistic_objects_chain(g, auction_events, serialize=True)
			_ = self.add_auction_houses_chain(g, auction_events, serialize=True)
			_ = self.add_places_chain(g, auction_events, serialize=True)

		for g in component2:
			contents_records = g.add_chain(
				MatchingFiles(path='/', pattern=self.contents_files_pattern, fs='fs.data.provenance'),
				CurriedCSVReader(fs='fs.data.provenance', limit=self.limit),
				AddFieldNames(field_names=self.contents_headers),
			)
			sales = self.add_sales_chain(g, contents_records, services, serialize=True)
			_ = self.add_single_object_lot_tracking_chain(g, sales)
			_ = self.add_lot_set_chain(g, sales, serialize=True)
			objects = self.add_object_chain(g, sales, serialize=True)
			_ = self.add_places_chain(g, objects, serialize=True)
			acquisitions = self.add_acquisitions_chain(g, objects, serialize=True)
			self.add_buyers_sellers_chain(g, acquisitions, serialize=True)
			self.add_procurement_chain(g, acquisitions, serialize=True)
			_ = self.add_people_chain(g, objects, serialize=True)
			_ = self.add_record_text_chain(g, objects, serialize=True)
			_ = self.add_visual_item_chain(g, objects, serialize=True)

		if single_graph:
			self.graph_0 = graph0
		else:
			self.graph_1 = graph1
			self.graph_2 = graph2

	def get_graph(self, **kwargs):
		'''Return a single bonobo.Graph object for the entire pipeline.'''
		if not self.graph_0:
			self._construct_graph(single_graph=True, **kwargs)

		return self.graph_0

	def get_graph_1(self, **kwargs):
		'''Construct the bonobo pipeline to fully transform Provenance data from CSV to JSON-LD.'''
		if not self.graph_1:
			self._construct_graph(**kwargs)
		return self.graph_1

	def get_graph_2(self, **kwargs):
		'''Construct the bonobo pipeline to fully transform Provenance data from CSV to JSON-LD.'''
		if not self.graph_2:
			self._construct_graph(**kwargs)
		return self.graph_2

	def run(self, services=None, **options):
		'''Run the Provenance bonobo pipeline.'''
		print(f'- Limiting to {self.limit} records per file', file=sys.stderr)
		if not services:
			services = self.get_services(**options)

		print('Running graph component 1...', file=sys.stderr)
		graph1 = self.get_graph_1(**options, services=services)
		self.run_graph(graph1, services=services)

		print('Running graph component 2...', file=sys.stderr)
		graph2 = self.get_graph_2(**options, services=services)
		self.run_graph(graph2, services=services)

		print('Serializing static instances...', file=sys.stderr)
		for model, instances in self.static_instances.used_instances().items():
			g = bonobo.Graph()
			nodes = self.serializer_nodes_for_model(model=self.models[model], use_memory_writer=False)
			values = instances.values()
			source = g.add_chain(GraphListSource(values))
			self.add_serialization_chain(g, source.output, model=self.models[model], use_memory_writer=False)
			self.run_graph(g, services={})

	def generate_prev_post_sales_data(self, counter, post_map):
		singles = {k for k in counter if counter[k] == 1}
		multiples = {k for k in counter if counter[k] > 1}

		total = 0
		mapped = 0

		g = self.load_sales_tree()
		for src, dst in post_map.items():
			total += 1
			if dst in singles:
				mapped += 1
				g.add_edge(src, dst)
# 			elif dst in multiples:
# 				print(f'  {src} maps to a MULTI-OBJECT lot')
# 			else:
# 				print(f'  {src} maps to an UNKNOWN lot')
# 		print(f'mapped {mapped}/{total} objects to a previous sale', file=sys.stderr)

		large_components = set(g.largest_component_canonical_keys(10))
		dot = graphviz.Digraph()

		node_id = lambda n: f'n{n!s}'
		for n, i in g.nodes.items():
			key, _ = g.canonical_key(n)
			if key in large_components:
				dot.node(node_id(i), str(n))

		post_sale_rewrite_map = self.load_prev_post_sales_data()
# 		print('Rewrite output files, replacing the following URIs:')
		for src, dst in g:
			canonical, steps = g.canonical_key(src)
			src_uri = pir_uri('OBJECT', *src)
			dst_uri = pir_uri('OBJECT', *canonical)
# 			print(f's/ {src_uri:<100} / {dst_uri:<100} /')
			post_sale_rewrite_map[src_uri] = dst_uri
			if canonical in large_components:
				i = node_id(g.nodes[src])
				j = node_id(g.nodes[dst])
				dot.edge(i, j, f'{steps} steps')

		self.persist_prev_post_sales_data(post_sale_rewrite_map)
		
		dot_filename = os.path.join(settings.pipeline_tmp_path, 'sales.dot')
		dot.save(filename=dot_filename)
		self.persist_sales_tree(g)


class ProvenanceFilePipeline(ProvenancePipeline):
	'''
	Provenance pipeline with serialization to files based on Arches model and resource UUID.

	If in `debug` mode, JSON serialization will use pretty-printing. Otherwise,
	serialization will be compact.
	'''
	def __init__(self, input_path, catalogs, auction_events, contents, **kwargs):
		super().__init__(input_path, catalogs, auction_events, contents, **kwargs)
		self.writers = []
		self.output_path = kwargs.get('output_path')

	def serializer_nodes_for_model(self, *args, model=None, use_memory_writer=True, **kwargs):
		nodes = []
		if self.debug:
			if use_memory_writer:
				w = MergingMemoryWriter(directory=self.output_path, partition_directories=True, compact=False, model=model)
			else:
				w = MergingFileWriter(directory=self.output_path, partition_directories=True, compact=False, model=model)
			nodes.append(w)
		else:
			if use_memory_writer:
				w = MergingMemoryWriter(directory=self.output_path, partition_directories=True, compact=True, model=model)
			else:
				w = MergingFileWriter(directory=self.output_path, partition_directories=True, compact=True, model=model)
			nodes.append(w)
		self.writers += nodes
		return nodes

	def persist_sales_tree(self, g):
		sales_tree_filename = os.path.join(settings.pipeline_tmp_path, 'sales-tree.data')
		with open(sales_tree_filename, 'w') as f:
			g.dump(f)

	def load_sales_tree(self):
		sales_tree_filename = os.path.join(settings.pipeline_tmp_path, 'sales-tree.data')
		if os.path.exists(sales_tree_filename):
			with open(sales_tree_filename) as f:
				g = SalesTree.load(f)
		else:
			g = SalesTree()
		return g

	def load_prev_post_sales_data(self):
		rewrite_map_filename = os.path.join(settings.pipeline_tmp_path, 'post_sale_rewrite_map.json')
		post_sale_rewrite_map = {}
		if os.path.exists(rewrite_map_filename):
			with open(rewrite_map_filename, 'r') as f:
				with suppress(json.decoder.JSONDecodeError):
					post_sale_rewrite_map = json.load(f)
		return post_sale_rewrite_map

	def persist_prev_post_sales_data(self, post_sale_rewrite_map):
		rewrite_map_filename = os.path.join(settings.pipeline_tmp_path, 'post_sale_rewrite_map.json')
		with open(rewrite_map_filename, 'w') as f:
			json.dump(post_sale_rewrite_map, f)
			print(f'Saved post-sales rewrite map to {rewrite_map_filename}')

	def run(self, **options):
		'''Run the Provenance bonobo pipeline.'''
		start = timeit.default_timer()
		services = self.get_services(**options)
		super().run(services=services, **options)
		print(f'Pipeline runtime: {timeit.default_timer() - start}', file=sys.stderr)

		count = len(self.writers)
		for seq_no, w in enumerate(self.writers):
			print('[%d/%d] writers being flushed' % (seq_no+1, count))
			if isinstance(w, MergingMemoryWriter):
				w.flush()

		print('====================================================')
		print('Running post-processing of post-sale data...')
		counter = services['lot_counter']
		post_map = services['post_sale_map']
		self.generate_prev_post_sales_data(counter, post_map)
		print(f'>>> {len(post_map)} post sales records')
		print('Total runtime: ', timeit.default_timer() - start)<|MERGE_RESOLUTION|>--- conflicted
+++ resolved
@@ -562,18 +562,11 @@
 		add_crom_data(data=data, what=lot)
 		yield data
 
-<<<<<<< HEAD
-def add_crom_price(data, _, add_citations=False):
-=======
-def add_crom_price(data, parent, services):
->>>>>>> 3b2f24d7
+def add_crom_price(data, parent, services, add_citations=False):
 	'''
 	Add modeling data for `MonetaryAmount`, `StartingPrice`, or `EstimatedPrice`,
 	based on properties of the supplied `data` dict.
 	'''
-<<<<<<< HEAD
-	amnt = extract_monetary_amount(data, add_citations=add_citations)
-=======
 	currencies = services['currencies']
 	region_currencies = services['region_currencies']
 	cno = parent['catalog_number']
@@ -581,10 +574,9 @@
 	if region in region_currencies:
 		c = currencies.copy()
 		c.update(region_currencies[region])
-		amnt = extract_monetary_amount(data, currency_mapping=c)
+		amnt = extract_monetary_amount(data, currency_mapping=c, add_citations=add_citations)
 	else:
-		amnt = extract_monetary_amount(data, currency_mapping=currencies)
->>>>>>> 3b2f24d7
+		amnt = extract_monetary_amount(data, currency_mapping=currencies, add_citations=add_citations)
 	if amnt:
 		add_crom_data(data=data, what=amnt)
 	return data
@@ -614,7 +606,6 @@
 		tx._label = f'Procurement leading to the currently known location of object'
 	return tx
 
-<<<<<<< HEAD
 def combine_payments(*amnts):
 	grouped_amounts = defaultdict(list)
 	for amnt in amnts:
@@ -673,11 +664,7 @@
 				warnings.warn(f'only a price citation: {pprint.pformat(cite)}')
 	return map(lambda o: add_crom_data({}, o), refs)
 
-def add_acquisition(data, buyers, sellers, location_codes, make_la_person):
-=======
-@use('make_la_person')
-def add_acquisition(data, buyers, sellers, buy_sell_modifiers, make_la_person=None):
->>>>>>> 3b2f24d7
+def add_acquisition(data, buyers, sellers, buy_sell_modifiers, location_codes, make_la_person):
 	'''Add modeling of an acquisition as a transfer of title from the seller to the buyer'''
 	sales_record = get_crom_object(data['_record'])
 	hmo = get_crom_object(data)
@@ -951,15 +938,10 @@
 		warnings.warn(f'*** No price data found for {parent["transaction"]!r} transaction')
 		yield data
 
-<<<<<<< HEAD
+@use('buy_sell_modifiers')
 @use('location_codes')
 @use('make_la_person')
-def add_acquisition_or_bidding(data, *, location_codes, make_la_person):
-=======
-@use('buy_sell_modifiers')
-@use('make_la_person')
-def add_acquisition_or_bidding(data, *, buy_sell_modifiers, make_la_person):
->>>>>>> 3b2f24d7
+def add_acquisition_or_bidding(data, *, buy_sell_modifiers, location_codes, make_la_person):
 	'''Determine if this record has an acquisition or bidding, and add appropriate modeling'''
 	parent = data['parent_data']
 	sales_record = get_crom_object(data['_record'])
@@ -977,10 +959,6 @@
 
 	# TODO: is this the right set of transaction types to represent acquisition?
 	if transaction in ('Sold', 'Vendu', 'Verkauft', 'Bought In'):
-<<<<<<< HEAD
-		sellers = [add_person(copy_source_information(p, parent), f'seller_{i+1}', make_la_person=make_la_person) for i, p in enumerate(parent['seller'])]
-		yield from add_acquisition(data, buyers, sellers, location_codes, make_la_person)
-=======
 		sellers = [
 			add_person(
 				copy_source_information(p, parent),
@@ -990,8 +968,7 @@
 			) for i, p in enumerate(parent['seller'])
 		]
 		data['_owner_locations'] = []
-		yield from add_acquisition(data, buyers, sellers, buy_sell_modifiers, make_la_person)
->>>>>>> 3b2f24d7
+		yield from add_acquisition(data, buyers, sellers, buy_sell_modifiers, location_codes, make_la_person)
 	elif transaction in ('Unknown', 'Unbekannt', 'Inconnue', 'Withdrawn', 'Non Vendu', ''):
 		yield from add_bidding(data, buyers, buy_sell_modifiers)
 	else:
@@ -1937,33 +1914,21 @@
 						'post_owner',
 						'portal')},
 				'estimated_price': {
-<<<<<<< HEAD
-					'postprocess': lambda d, p: add_crom_price(d, p, add_citations=True),
-=======
-					'postprocess': lambda d, p: add_crom_price(d, p, services),
->>>>>>> 3b2f24d7
+					'postprocess': lambda d, p: add_crom_price(d, p, services, add_citations=True),
 					'properties': (
 						'est_price',
 						'est_price_curr',
 						'est_price_desc',
 						'est_price_so')},
 				'start_price': {
-<<<<<<< HEAD
-					'postprocess': lambda d, p: add_crom_price(d, p, add_citations=True),
-=======
-					'postprocess': lambda d, p: add_crom_price(d, p, services),
->>>>>>> 3b2f24d7
+					'postprocess': lambda d, p: add_crom_price(d, p, services, add_citations=True),
 					'properties': (
 						'start_price',
 						'start_price_curr',
 						'start_price_desc',
 						'start_price_so')},
 				'ask_price': {
-<<<<<<< HEAD
-					'postprocess': lambda d, p: add_crom_price(d, p, add_citations=True),
-=======
-					'postprocess': lambda d, p: add_crom_price(d, p, services),
->>>>>>> 3b2f24d7
+					'postprocess': lambda d, p: add_crom_price(d, p, services, add_citations=True),
 					'properties': (
 						'ask_price',
 						'ask_price_curr',
