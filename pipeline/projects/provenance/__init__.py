'''
Classes and utility functions for instantiating, configuring, and
running a bonobo pipeline for converting Provenance Index CSV data into JSON-LD.
'''

# PIR Extracters

import re
import os
import json
import sys
import warnings
import uuid
import csv
import pprint
import pathlib
import itertools
import datetime
from collections import Counter, defaultdict, namedtuple
from contextlib import suppress
import inspect

import time
import timeit
from sqlalchemy import create_engine
import dateutil.parser

import graphviz
import bonobo
from bonobo.config import use, Option, Service, Configurable
from bonobo.nodes import Limit
from bonobo.constants import NOT_MODIFIED

import settings

from cromulent import model, vocab
from cromulent.model import factory
from cromulent.extract import extract_physical_dimensions, extract_monetary_amount

import pipeline.execution
from pipeline.projects import PipelineBase, UtilityHelper
from pipeline.projects.provenance.util import *
from pipeline.util import \
			GraphListSource, \
			CaseFoldingSet, \
			RecursiveExtractKeyedValue, \
			ExtractKeyedValue, \
			ExtractKeyedValues, \
			MatchingFiles, \
			identity, \
			replace_key_pattern, \
			strip_key_prefix
from pipeline.io.file import MergingFileWriter
from pipeline.io.memory import MergingMemoryWriter
# from pipeline.io.arches import ArchesWriter
import pipeline.linkedart
from pipeline.linkedart import add_crom_data, get_crom_object
from pipeline.io.csv import CurriedCSVReader
from pipeline.nodes.basic import \
			AddFieldNames, \
			GroupRepeatingKeys, \
			GroupKeys, \
			AddArchesModel, \
			Serializer, \
			Trace
from pipeline.util.rewriting import rewrite_output_files, JSONValueRewriter
import pipeline.projects.provenance.events
import pipeline.projects.provenance.lots
import pipeline.projects.provenance.objects
import pipeline.projects.provenance.catalogs

#mark - utility functions and classes

class PersonIdentity:
	'''
	Utility class to help assign records for people with properties such as `uri` and identifiers.
	'''
	def __init__(self, *, make_uri):
		self.make_uri = make_uri
		self.ignore_authnames = CaseFoldingSet(('NEW', 'NON-UNIQUE'))

	def acceptable_auth_name(self, auth_name):
		if not auth_name or auth_name in self.ignore_authnames:
			return False
		if '[' in auth_name:
			return False
		return True

	@staticmethod
	def is_anonymous(data:dict):
		auth_name = data.get('auth_name')
		if auth_name:
			return '[ANONYMOUS' in auth_name
		elif data.get('name'):
			return False

		with suppress(ValueError, TypeError):
			if int(data.get('ulan')):
				return False
		return True

	def uri_keys(self, data:dict, record_id=None):
		ulan = None
		with suppress(ValueError, TypeError):
			ulan = int(data.get('ulan'))

		auth_name = data.get('auth_name')
		auth_name_q = '?' in data.get('auth_nameq', '')

		if ulan:
			return ('PERSON', 'ULAN', ulan)
		elif self.acceptable_auth_name(auth_name):
			return ('PERSON', 'AUTHNAME', auth_name)
		else:
			# not enough information to identify this person uniquely, so use the source location in the input file
			pi_rec_no = data['pi_record_no']
			if record_id:
				return ('PERSON', 'PI_REC_NO', pi_rec_no, record_id)
			else:
				warnings.warn(f'*** No record identifier given for person identified only by pi_record_number {pi_rec_no}')
				return ('PERSON', 'PI_REC_NO', pi_rec_no)

	def add_uri(self, data:dict, **kwargs):
		keys = self.uri_keys(data, **kwargs)
		data['uri'] = self.make_uri(*keys)

	def add_names(self, data:dict, referrer=None, role=None):
		'''
		Based on the presence of `auth_name` and/or `name` fields in `data`, sets the
		`label`, `names`, and `identifier` keys to appropriate strings/`model.Identifier`
		values.

		If the `role` string is given (e.g. 'artist'), also sets the `role_label` key
		to a value (e.g. 'artist “RUBENS, PETER PAUL”').
		'''
		auth_name = data.get('auth_name')
		role_label = None
		if self.acceptable_auth_name(auth_name):
			if role:
				role_label = f'{role} “{auth_name}”'
			data['label'] = auth_name
			pname = vocab.PrimaryName(ident='', content=auth_name) # NOTE: most of these are also vocab.SortName, but not 100%, so witholding that assertion for now
			if referrer:
				pname.referred_to_by = referrer
			data['identifiers'] = [pname]

		name = data.get('name')
		if name:
			if role and not role_label:
				role_label = f'{role} “{name}”'
			if referrer:
				data['names'] = [(name, {'referred_to_by': [referrer]})]
			else:
				data['names'] = [name]
			if 'label' not in data:
				data['label'] = name
		if 'label' not in data:
			data['label'] = '(Anonymous)'

		if role and not role_label:
			role_label = f'anonymous {role}'

		if role:
			data['role_label'] = role_label

class ProvenanceUtilityHelper(UtilityHelper):
	'''
	Project-specific code for accessing and interpreting sales data.
	'''
	def __init__(self, project_name):
		super().__init__(project_name)
		# TODO: does this handle all the cases of data packed into the lot_number string that need to be stripped?
		self.shared_lot_number_re = re.compile(r'(\[[a-z]\])')
		self.ignore_house_authnames = CaseFoldingSet(('Anonymous',))
		self.csv_source_columns = ['pi_record_no', 'catalog_number']
		self.problematic_record_uri = 'tag:getty.edu,2019:digital:pipeline:provenance:ProblematicRecord'
		self.person_identity = PersonIdentity(make_uri=self.make_proj_uri)
		self.uid_tag_prefix = UID_TAG_PREFIX

	def copy_source_information(self, dst: dict, src: dict):
		for k in self.csv_source_columns:
			with suppress(KeyError):
				dst[k] = src[k]
		return dst

	def auction_event_for_catalog_number(self, catalog_number):
		'''
		Return a `vocab.AuctionEvent` object and its associated 'uid' key and URI, based on
		the supplied `catalog_number`.
		'''
		uid = f'AUCTION-EVENT-CATALOGNUMBER-{catalog_number}'
		uri = self.make_proj_uri('AUCTION-EVENT', 'CATALOGNUMBER', catalog_number)
		auction = vocab.AuctionEvent(ident=uri)
		auction._label = f"Auction Event for {catalog_number}"
		return auction, uid, uri

	def shared_lot_number_from_lno(self, lno):
		'''
		Given a `lot_number` value which identifies an object in a group, strip out the
		object-specific content, returning an identifier for the entire lot.

		For example, strip the object identifier suffixes such as '[a]':

		'0001[a]' -> '0001'
		'''
		m = self.shared_lot_number_re.search(lno)
		if m:
			return lno.replace(m.group(1), '')
		return lno

	def transaction_uri_for_lot(self, data, prices):
		'''
		Return a URI representing the procurement which the object (identified by the
		supplied data) is a part of. This may identify just the lot being sold or, in the
		case of multiple lots being bought for a single price, a single procurement that
		encompasses multiple acquisitions that span different lots.
		'''
		cno, lno, date = object_key(data)
		shared_lot_number = self.shared_lot_number_from_lno(lno)
		for p in prices:
			n = p.get('price_note')
			if n and n.startswith('for lots '):
				return self.make_proj_uri('AUCTION-TX-MULTI', cno, date, n[9:])
		return self.make_proj_uri('AUCTION-TX', cno, date, shared_lot_number)

	def lots_in_transaction(self, data, prices):
		'''
		Return a string that represents the lot numbers that are a part of the procurement
		related to the supplied data.
		'''
		_, lno, _ = object_key(data)
		shared_lot_number = self.shared_lot_number_from_lno(lno)
		for p in prices:
			n = p.get('price_note')
			if n and n.startswith('for lots '):
				return n[9:]
		return shared_lot_number

	def shared_lot_number_ids(self, cno, lno, date):
		'''
		Return a tuple of a UID string and a URI for the lot identified by the supplied
		data which identifies a specific object in that lot.
		'''
		shared_lot_number = self.shared_lot_number_from_lno(lno)
		uid = f'AUCTION-{cno}-LOT-{shared_lot_number}-DATE-{date}'
		uri = self.make_proj_uri('AUCTION', cno, 'LOT', shared_lot_number, 'DATE', date)
		return uid, uri

	@staticmethod
	def transaction_contains_multiple_lots(data, prices):
		'''
		Return `True` if the procurement related to the supplied data represents a
		transaction of multiple lots with a single payment, `False` otherwise.
		'''
		for p in prices:
			n = p.get('price_note')
			if n and n.startswith('for lots '):
				return True
		return False

def add_crom_price(data, parent, services):
	'''
	Add modeling data for `MonetaryAmount`, `StartingPrice`, or `EstimatedPrice`,
	based on properties of the supplied `data` dict.
	'''
	currencies = services['currencies']
	region_currencies = services['region_currencies']
	cno = parent['catalog_number']
	region, _ = cno.split('-', 1)
	if region in region_currencies:
		c = currencies.copy()
		c.update(region_currencies[region])
		amnt = extract_monetary_amount(data, currency_mapping=c)
	else:
		amnt = extract_monetary_amount(data, currency_mapping=currencies)
	if amnt:
		add_crom_data(data=data, what=amnt)
	return data


#mark - Single Object Lot Tracking

class TrackLotSizes(Configurable):
	helper = Option(required=True)
	lot_counter = Service('lot_counter')

	def __call__(self, data, lot_counter):
		auction_data = data['auction_of_lot']
		cno, lno, date = object_key(auction_data)
		lot = self.helper.shared_lot_number_from_lno(lno)
		key = (cno, lot, date)
		lot_counter[key] += 1

#mark - Provenance Pipeline class

class ProvenancePipeline(PipelineBase):
	'''Bonobo-based pipeline for transforming Provenance data from CSV into JSON-LD.'''
	def __init__(self, input_path, catalogs, auction_events, contents, **kwargs):
<<<<<<< HEAD
=======
		project_name = 'provenance'
		helper = ProvenanceUtilityHelper(project_name)
		self.uid_tag_prefix = UID_TAG_PREFIX
>>>>>>> 260035a1

		vocab.register_instance('fire', {'parent': model.Type, 'id': '300068986', 'label': 'Fire'})
		vocab.register_instance('animal', {'parent': model.Type, 'id': '300249395', 'label': 'Animal'})
		vocab.register_instance('history', {'parent': model.Type, 'id': '300033898', 'label': 'History'})
		vocab.register_vocab_class('AuctionCatalog', {'parent': model.HumanMadeObject, 'id': '300026068', 'label': 'Auction Catalog', 'metatype': 'work type'})

<<<<<<< HEAD
		self.project_name = 'provenance'
		self.helper = ProvenanceUtilityHelper()
		super().__init__()
=======
		super().__init__(helper=helper)
		self.project_name = project_name
>>>>>>> 260035a1

		self.graph_0 = None
		self.graph_1 = None
		self.graph_2 = None
		self.models = kwargs.get('models', settings.arches_models)
		self.catalogs_header_file = catalogs['header_file']
		self.catalogs_files_pattern = catalogs['files_pattern']
		self.auction_events_header_file = auction_events['header_file']
		self.auction_events_files_pattern = auction_events['files_pattern']
		self.contents_header_file = contents['header_file']
		self.contents_files_pattern = contents['files_pattern']
		self.limit = kwargs.get('limit')
		self.debug = kwargs.get('debug', False)
		self.input_path = input_path

		fs = bonobo.open_fs(input_path)
		with fs.open(self.catalogs_header_file, newline='') as csvfile:
			r = csv.reader(csvfile)
			self.catalogs_headers = [v.lower() for v in next(r)]
		with fs.open(self.auction_events_header_file, newline='') as csvfile:
			r = csv.reader(csvfile)
			self.auction_events_headers = [v.lower() for v in next(r)]
		with fs.open(self.contents_header_file, newline='') as csvfile:
			r = csv.reader(csvfile)
			self.contents_headers = [v.lower() for v in next(r)]

	# Set up environment
	def get_services(self):
		'''Return a `dict` of named services available to the bonobo pipeline.'''
		services = super().get_services()
		services.update({
			# to avoid constructing new MakeLinkedArtPerson objects millions of times, this
			# is passed around as a service to the functions and classes that require it.
			'make_la_person': pipeline.linkedart.MakeLinkedArtPerson(),
			'lot_counter': Counter(),
			'unique_catalogs': {},
			'post_sale_map': {},
			'auction_houses': {},
			'non_auctions': {},
			'auction_locations': {},
		})
		return services

	def add_physical_catalog_owners_chain(self, graph, catalogs, serialize=True):
		'''Add modeling of physical copies of auction catalogs.'''
		groups = graph.add_chain(
			ExtractKeyedValue(key='_owner'),
			pipeline.linkedart.MakeLinkedArtOrganization(),
			_input=catalogs.output
		)
		if serialize:
			# write SALES data
			self.add_serialization_chain(graph, groups.output, model=self.models['Group'])
		return groups

	def add_physical_catalogs_chain(self, graph, records, serialize=True):
		'''Add modeling of physical copies of auction catalogs.'''
		catalogs = graph.add_chain(
			pipeline.projects.provenance.catalogs.AddAuctionCatalog(helper=self.helper),
			pipeline.projects.provenance.catalogs.AddPhysicalCatalogObjects(helper=self.helper),
			pipeline.projects.provenance.catalogs.AddPhysicalCatalogOwners(helper=self.helper),
			_input=records.output
		)
		if serialize:
			# write SALES data
			self.add_serialization_chain(graph, catalogs.output, model=self.models['HumanMadeObject'])
		return catalogs

	def add_catalog_linguistic_objects_chain(self, graph, events, serialize=True):
		'''Add modeling of auction catalogs as linguistic objects.'''
		los = graph.add_chain(
			ExtractKeyedValue(key='_catalog'),
			pipeline.projects.provenance.catalogs.PopulateAuctionCatalog(static_instances=self.static_instances),
			_input=events.output
		)
		if serialize:
			# write SALES data
			self.add_serialization_chain(graph, los.output, model=self.models['LinguisticObject'])
		return los

	def add_auction_events_chain(self, graph, records, serialize=True):
		'''Add modeling of auction events.'''
		auction_events = graph.add_chain(
			GroupRepeatingKeys(
				drop_empty=True,
				mapping={
					'seller': {'prefixes': ('sell_auth_name', 'sell_auth_q')},
					'expert': {'prefixes': ('expert', 'expert_auth', 'expert_ulan')},
					'commissaire': {'prefixes': ('comm_pr', 'comm_pr_auth', 'comm_pr_ulan')},
					'auction_house': {'prefixes': ('auc_house_name', 'auc_house_auth', 'auc_house_ulan')},
					'portal': {'prefixes': ('portal_url',)},
				}
			),
			GroupKeys(
				drop_empty=True,
				mapping={
					'lugt': {'properties': ('lugt_number_1', 'lugt_number_2', 'lugt_number_3')},
					'auc_copy': {
						'properties': (
							'auc_copy_seller_1',
							'auc_copy_seller_2',
							'auc_copy_seller_3',
							'auc_copy_seller_4')},
					'other_seller': {
						'properties': (
							'other_seller_1',
							'other_seller_2',
							'other_seller_3')},
					'title_pg_sell': {'properties': ('title_pg_sell_1', 'title_pg_sell_2')},
					'location': {
						'properties': (
							'city_of_sale',
							'sale_location',
							'country_auth',
							'specific_loc')},
				}
			),
			pipeline.projects.provenance.catalogs.AddAuctionCatalog(helper=self.helper),
			pipeline.projects.provenance.events.AddAuctionEvent(helper=self.helper),
			pipeline.projects.provenance.events.AddAuctionHouses(helper=self.helper),
			pipeline.projects.provenance.events.PopulateAuctionEvent(helper=self.helper),
			_input=records.output
		)
		if serialize:
			# write SALES data
			self.add_serialization_chain(graph, auction_events.output, model=self.models['Activity'], use_memory_writer=False)
		return auction_events

	def add_procurement_chain(self, graph, acquisitions, serialize=True):
		'''Add modeling of the procurement event of an auction of a lot.'''
		p = graph.add_chain(
			ExtractKeyedValues(key='_procurements'),
			_input=acquisitions.output
		)
		if serialize:
			# write SALES data
			self.add_serialization_chain(graph, p.output, model=self.models['Procurement'], use_memory_writer=False)

	def add_buyers_sellers_chain(self, graph, acquisitions, serialize=True):
		'''Add modeling of the buyers, bidders, and sellers involved in an auction.'''
		buyers = graph.add_chain(
			ExtractKeyedValues(key='buyer'),
			_input=acquisitions.output
		)

		owners = graph.add_chain(
			ExtractKeyedValues(key='_other_owners'),
			_input=acquisitions.output
		)

		sellers = graph.add_chain(
			ExtractKeyedValues(key='seller'),
			_input=acquisitions.output
		)

		if serialize:
			# write SALES data
			self.add_serialization_chain(graph, owners.output, model=self.models['Person'])
			self.add_serialization_chain(graph, buyers.output, model=self.models['Person'])
			self.add_serialization_chain(graph, sellers.output, model=self.models['Person'])

	def add_acquisitions_chain(self, graph, sales, serialize=True):
		'''Add modeling of the acquisitions and bidding on lots being auctioned.'''
		bid_acqs = graph.add_chain(
			pipeline.projects.provenance.lots.AddAcquisitionOrBidding(helper=self.helper),
			_input=sales.output
		)
		orgs = graph.add_chain(
			ExtractKeyedValues(key='_organizations'),
			_input=bid_acqs.output
		)
		bids = graph.add_chain(
			ExtractKeyedValue(key='_bidding'),
			_input=bid_acqs.output
		)
		places = graph.add_chain(
			ExtractKeyedValues(key='_owner_locations'),
			_input=bid_acqs.output
		)

		if serialize:
			# write SALES data
			self.add_serialization_chain(graph, bids.output, model=self.models['Bidding'])
			self.add_serialization_chain(graph, orgs.output, model=self.models['Group'])
			self.add_serialization_chain(graph, places.output, model=self.models['Place'])
		return bid_acqs

	def add_sales_chain(self, graph, records, services, serialize=True):
		'''Add transformation of sales records to the bonobo pipeline.'''
		sales = graph.add_chain(
			GroupRepeatingKeys(
				drop_empty=True,
				mapping={
					'expert': {'prefixes': ('expert_auth', 'expert_ulan')},
					'commissaire': {'prefixes': ('commissaire_pr', 'comm_ulan')},
					'auction_house': {'prefixes': ('auction_house', 'house_ulan')},
					'_artists': {
						'postprocess': [
							filter_empty_person,
							add_pir_record_ids
						],
						'prefixes': (
							'artist_name',
							'artist_info',
							'art_authority',
							'nationality',
							'attrib_mod',
							'attrib_mod_auth',
							'star_rec_no',
							'artist_ulan')},
					'hand_note': {'prefixes': ('hand_note', 'hand_note_so')},
					'seller': {
						'postprocess': [
							lambda x, _: strip_key_prefix('sell_', x),
							filter_empty_person
						],
						'prefixes': (
							'sell_name',
							'sell_name_so',
							'sell_name_ques',
							'sell_mod',
							'sell_auth_name',
							'sell_auth_nameq',
							'sell_auth_mod',
							'sell_auth_mod_a',
							'sell_ulan')},
					'price': {
						'postprocess': lambda d, p: add_crom_price(d, p, services),
						'prefixes': (
							'price_amount',
							'price_currency',
							'price_note',
							'price_source',
							'price_citation')},
					'buyer': {
						'postprocess': [
							lambda x, _: strip_key_prefix('buy_', x),
							filter_empty_person
						],
						'prefixes': (
							'buy_name',
							'buy_name_so',
							'buy_name_ques',
							'buy_name_cite',
							'buy_mod',
							'buy_auth_name',
							'buy_auth_nameq',
							'buy_auth_mod',
							'buy_auth_mod_a',
							'buy_ulan')},
					'prev_owner': {
						'postprocess': [
							lambda x, _: replace_key_pattern(r'(prev_owner)', 'prev_own', x),
							lambda x, _: strip_key_prefix('prev_', x),
						],
						'prefixes': (
							'prev_owner',
							'prev_own_ques',
							'prev_own_so',
							'prev_own_auth',
							'prev_own_auth_d',
							'prev_own_auth_l',
							'prev_own_auth_q',
							'prev_own_ulan')},
					'prev_sale': {
						'postprocess': lambda x, _: strip_key_prefix('prev_sale_', x),
						'prefixes': (
							'prev_sale_year',
							'prev_sale_mo',
							'prev_sale_day',
							'prev_sale_loc',
							'prev_sale_lot',
							'prev_sale_ques',
							'prev_sale_artx',
							'prev_sale_ttlx',
							'prev_sale_note',
							'prev_sale_coll',
							'prev_sale_cat')},
					'post_sale': {
						'postprocess': lambda x, _: strip_key_prefix('post_sale_', x),
						'prefixes': (
							'post_sale_year',
							'post_sale_mo',
							'post_sale_day',
							'post_sale_loc',
							'post_sale_lot',
							'post_sale_q',
							'post_sale_art',
							'post_sale_ttl',
							'post_sale_nte',
							'post_sale_col',
							'post_sale_cat')},
					'post_owner': {
						'postprocess': lambda x, _: strip_key_prefix('post_', x),
						'prefixes': (
							'post_own',
							'post_own_q',
							'post_own_so',
							'post_own_auth',
							'post_own_auth_d',
							'post_own_auth_l',
							'post_own_auth_q',
							'post_own_ulan')},
					'portal': {'prefixes': ('portal_url',)},
				}
			),
			GroupKeys(mapping={
				'present_location': {
					'postprocess': lambda x, _: strip_key_prefix('present_loc_', x),
					'properties': (
						'present_loc_geog',
						'present_loc_inst',
						'present_loc_insq',
						'present_loc_insi',
						'present_loc_acc',
						'present_loc_accq',
						'present_loc_note',
					)
				}
			}),
			GroupKeys(mapping={
				'auction_of_lot': {
					'properties': (
						'catalog_number',
						'lot_number',
						'lot_sale_year',
						'lot_sale_month',
						'lot_sale_day',
						'lot_sale_mod',
						'lot_notes')},
				'_object': {
					'postprocess': add_pir_object_uri_factory(self.helper),
					'properties': (
						'title',
						'title_modifier',
						'object_type',
						'materials',
						'dimensions',
						'formatted_dimens',
						'format',
						'genre',
						'subject',
						'inscription',
						'present_location',
						'_artists',
						'hand_note',
						'post_sale',
						'prev_sale',
						'prev_owner',
						'post_owner',
						'portal')},
				'estimated_price': {
					'postprocess': lambda d, p: add_crom_price(d, p, services),
					'properties': (
						'est_price',
						'est_price_curr',
						'est_price_desc',
						'est_price_so')},
				'start_price': {
					'postprocess': lambda d, p: add_crom_price(d, p, services),
					'properties': (
						'start_price',
						'start_price_curr',
						'start_price_desc',
						'start_price_so')},
				'ask_price': {
					'postprocess': lambda d, p: add_crom_price(d, p, services),
					'properties': (
						'ask_price',
						'ask_price_curr',
						'ask_price_so')},
			}),
			pipeline.projects.provenance.lots.AddAuctionOfLot(helper=self.helper),
			_input=records.output
		)
		if serialize:
			# write SALES data
			self.add_serialization_chain(graph, sales.output, model=self.models['AuctionOfLot'])
		return sales

	def add_single_object_lot_tracking_chain(self, graph, sales):
		small_lots = graph.add_chain(
			TrackLotSizes(helper=self.helper),
			_input=sales.output
		)
		return small_lots

	def add_object_chain(self, graph, sales, serialize=True):
		'''Add modeling of the objects described by sales records.'''
		objects = graph.add_chain(
			ExtractKeyedValue(key='_object'),
			pipeline.projects.provenance.objects.add_object_type,
			pipeline.projects.provenance.objects.PopulateObject(helper=self.helper),
			pipeline.linkedart.MakeLinkedArtHumanMadeObject(),
			pipeline.projects.provenance.objects.AddArtists(helper=self.helper),
			_input=sales.output
		)

		original_objects = graph.add_chain(
			ExtractKeyedValues(key='_original_objects'),
			_input=objects.output
		)

		events = graph.add_chain(
			ExtractKeyedValues(key='_events'),
			_input=objects.output
		)

		if serialize:
			# write OBJECTS data
			self.add_serialization_chain(graph, events.output, model=self.models['Event'])
			self.add_serialization_chain(graph, objects.output, model=self.models['HumanMadeObject'])
			self.add_serialization_chain(graph, original_objects.output, model=self.models['HumanMadeObject'])

		return objects

	def add_lot_set_chain(self, graph, objects, serialize=True):
		'''Add extraction and serialization of locations.'''
		sets = graph.add_chain(
			ExtractKeyedValue(key='_lot_object_set'),
			_input=objects.output
		)
		if serialize:
			# write SETS data
			self.add_serialization_chain(graph, sets.output, model=self.models['Set'])
		return sets

	def add_places_chain(self, graph, auction_events, serialize=True):
		'''Add extraction and serialization of locations.'''
		places = graph.add_chain(
			ExtractKeyedValues(key='_locations'),
			RecursiveExtractKeyedValue(key='part_of'),
			_input=auction_events.output
		)
		if serialize:
			# write OBJECTS data
			self.add_serialization_chain(graph, places.output, model=self.models['Place'])
		return places

	def add_auction_houses_chain(self, graph, auction_events, serialize=True):
		'''Add modeling of the auction houses related to an auction event.'''
		houses = graph.add_chain(
			ExtractKeyedValues(key='auction_house'),
			pipeline.linkedart.MakeLinkedArtAuctionHouseOrganization(),
			_input=auction_events.output
		)
		if serialize:
			# write OBJECTS data
			self.add_serialization_chain(graph, houses.output, model=self.models['Group'])
		return houses

	def add_visual_item_chain(self, graph, objects, serialize=True):
		'''Add transformation of visual items to the bonobo pipeline.'''
		items = graph.add_chain(
			ExtractKeyedValue(key='_visual_item'),
			pipeline.linkedart.MakeLinkedArtRecord(),
			_input=objects.output
		)
		if serialize:
			# write VISUAL ITEMS data
			self.add_serialization_chain(graph, items.output, model=self.models['VisualItem'], use_memory_writer=False)
		return items

	def add_record_text_chain(self, graph, objects, serialize=True):
		'''Add transformation of record texts to the bonobo pipeline.'''
		texts = graph.add_chain(
			ExtractKeyedValue(key='_record'),
			pipeline.linkedart.MakeLinkedArtLinguisticObject(),
			_input=objects.output
		)
		if serialize:
			# write RECORD data
			self.add_serialization_chain(graph, texts.output, model=self.models['LinguisticObject'])
		return texts

	def add_people_chain(self, graph, objects, serialize=True):
		'''Add transformation of artists records to the bonobo pipeline.'''
		people = graph.add_chain(
			ExtractKeyedValues(key='_artists'),
			_input=objects.output
		)
		if serialize:
			# write PEOPLE data
			self.add_serialization_chain(graph, people.output, model=self.models['Person'])
		return people

	def _construct_graph(self, single_graph=False, services=None):
		'''
		Construct bonobo.Graph object(s) for the entire pipeline.

		If `single_graph` is `False`, generate two `Graph`s (`self.graph_1` and
		`self.graph_2`), that will be run sequentially. the first for catalogs and events,
		the second for sales auctions (which depends on output from the first).

		If `single_graph` is `True`, then generate a single `Graph` that has the entire
		pipeline in it (`self.graph_0`). This is used to be able to produce graphviz
		output of the pipeline for visual inspection.
		'''
		graph0 = bonobo.Graph()
		graph1 = bonobo.Graph()
		graph2 = bonobo.Graph()

		component1 = [graph0] if single_graph else [graph1]
		component2 = [graph0] if single_graph else [graph2]
		for g in component1:
			physical_catalog_records = g.add_chain(
				MatchingFiles(path='/', pattern=self.catalogs_files_pattern, fs='fs.data.provenance'),
				CurriedCSVReader(fs='fs.data.provenance', limit=self.limit),
				AddFieldNames(field_names=self.catalogs_headers),
			)

			auction_events_records = g.add_chain(
				MatchingFiles(path='/', pattern=self.auction_events_files_pattern, fs='fs.data.provenance'),
				CurriedCSVReader(fs='fs.data.provenance', limit=self.limit),
				AddFieldNames(field_names=self.auction_events_headers),
			)

			catalogs = self.add_physical_catalogs_chain(g, physical_catalog_records, serialize=True)
			_ = self.add_physical_catalog_owners_chain(g, catalogs, serialize=True)
			auction_events = self.add_auction_events_chain(g, auction_events_records, serialize=True)
			_ = self.add_catalog_linguistic_objects_chain(g, auction_events, serialize=True)
			_ = self.add_auction_houses_chain(g, auction_events, serialize=True)
			_ = self.add_places_chain(g, auction_events, serialize=True)

		for g in component2:
			contents_records = g.add_chain(
				MatchingFiles(path='/', pattern=self.contents_files_pattern, fs='fs.data.provenance'),
				CurriedCSVReader(fs='fs.data.provenance', limit=self.limit),
				AddFieldNames(field_names=self.contents_headers),
			)
			sales = self.add_sales_chain(g, contents_records, services, serialize=True)
			_ = self.add_single_object_lot_tracking_chain(g, sales)
			_ = self.add_lot_set_chain(g, sales, serialize=True)
			objects = self.add_object_chain(g, sales, serialize=True)
			_ = self.add_places_chain(g, objects, serialize=True)
			acquisitions = self.add_acquisitions_chain(g, objects, serialize=True)
			self.add_buyers_sellers_chain(g, acquisitions, serialize=True)
			self.add_procurement_chain(g, acquisitions, serialize=True)
			_ = self.add_people_chain(g, objects, serialize=True)
			_ = self.add_record_text_chain(g, objects, serialize=True)
			_ = self.add_visual_item_chain(g, objects, serialize=True)

		if single_graph:
			self.graph_0 = graph0
		else:
			self.graph_1 = graph1
			self.graph_2 = graph2

	def get_graph(self, **kwargs):
		'''Return a single bonobo.Graph object for the entire pipeline.'''
		if not self.graph_0:
			self._construct_graph(single_graph=True, **kwargs)

		return self.graph_0

	def get_graph_1(self, **kwargs):
		'''Construct the bonobo pipeline to fully transform Provenance data from CSV to JSON-LD.'''
		if not self.graph_1:
			self._construct_graph(**kwargs)
		return self.graph_1

	def get_graph_2(self, **kwargs):
		'''Construct the bonobo pipeline to fully transform Provenance data from CSV to JSON-LD.'''
		if not self.graph_2:
			self._construct_graph(**kwargs)
		return self.graph_2

	def run(self, services=None, **options):
		'''Run the Provenance bonobo pipeline.'''
		print(f'- Limiting to {self.limit} records per file', file=sys.stderr)
		if not services:
			services = self.get_services(**options)

		print('Running graph component 1...', file=sys.stderr)
		graph1 = self.get_graph_1(**options, services=services)
		self.run_graph(graph1, services=services)

		print('Running graph component 2...', file=sys.stderr)
		graph2 = self.get_graph_2(**options, services=services)
		self.run_graph(graph2, services=services)

		print('Serializing static instances...', file=sys.stderr)
		for model, instances in self.static_instances.used_instances().items():
			g = bonobo.Graph()
			nodes = self.serializer_nodes_for_model(model=self.models[model], use_memory_writer=False)
			values = instances.values()
			source = g.add_chain(GraphListSource(values))
			self.add_serialization_chain(g, source.output, model=self.models[model], use_memory_writer=False)
			self.run_graph(g, services={})

	def generate_prev_post_sales_data(self, counter, post_map):
		singles = {k for k in counter if counter[k] == 1}
		multiples = {k for k in counter if counter[k] > 1}

		total = 0
		mapped = 0

		g = self.load_sales_tree()
		for src, dst in post_map.items():
			total += 1
			if dst in singles:
				mapped += 1
				g.add_edge(src, dst)
# 			elif dst in multiples:
# 				print(f'  {src} maps to a MULTI-OBJECT lot')
# 			else:
# 				print(f'  {src} maps to an UNKNOWN lot')
# 		print(f'mapped {mapped}/{total} objects to a previous sale', file=sys.stderr)

		large_components = set(g.largest_component_canonical_keys(10))
		dot = graphviz.Digraph()

		node_id = lambda n: f'n{n!s}'
		for n, i in g.nodes.items():
			key, _ = g.canonical_key(n)
			if key in large_components:
				dot.node(node_id(i), str(n))

		post_sale_rewrite_map = self.load_prev_post_sales_data()
# 		print('Rewrite output files, replacing the following URIs:')
		for src, dst in g:
			canonical, steps = g.canonical_key(src)
			src_uri = self.helper.make_proj_uri('OBJECT', *src)
			dst_uri = self.helper.make_proj_uri('OBJECT', *canonical)
# 			print(f's/ {src_uri:<100} / {dst_uri:<100} /')
			post_sale_rewrite_map[src_uri] = dst_uri
			if canonical in large_components:
				i = node_id(g.nodes[src])
				j = node_id(g.nodes[dst])
				dot.edge(i, j, f'{steps} steps')

		self.persist_prev_post_sales_data(post_sale_rewrite_map)

		dot_filename = os.path.join(settings.pipeline_tmp_path, 'sales.dot')
		dot.save(filename=dot_filename)
		self.persist_sales_tree(g)

class ProvenanceFilePipeline(ProvenancePipeline):
	'''
	Provenance pipeline with serialization to files based on Arches model and resource UUID.

	If in `debug` mode, JSON serialization will use pretty-printing. Otherwise,
	serialization will be compact.
	'''
	def __init__(self, input_path, catalogs, auction_events, contents, **kwargs):
		super().__init__(input_path, catalogs, auction_events, contents, **kwargs)
		self.writers = []
		self.output_path = kwargs.get('output_path')

	def serializer_nodes_for_model(self, *args, model=None, use_memory_writer=True, **kwargs):
		nodes = []
		if self.debug:
			if use_memory_writer:
				w = MergingMemoryWriter(directory=self.output_path, partition_directories=True, compact=False, model=model)
			else:
				w = MergingFileWriter(directory=self.output_path, partition_directories=True, compact=False, model=model)
			nodes.append(w)
		else:
			if use_memory_writer:
				w = MergingMemoryWriter(directory=self.output_path, partition_directories=True, compact=True, model=model)
			else:
				w = MergingFileWriter(directory=self.output_path, partition_directories=True, compact=True, model=model)
			nodes.append(w)
		self.writers += nodes
		return nodes

	@staticmethod
	def persist_sales_tree(g):
		sales_tree_filename = os.path.join(settings.pipeline_tmp_path, 'sales-tree.data')
		with open(sales_tree_filename, 'w') as f:
			g.dump(f)

	@staticmethod
	def load_sales_tree():
		sales_tree_filename = os.path.join(settings.pipeline_tmp_path, 'sales-tree.data')
		if os.path.exists(sales_tree_filename):
			with open(sales_tree_filename) as f:
				g = SalesTree.load(f)
		else:
			g = SalesTree()
		return g

	@staticmethod
	def load_prev_post_sales_data():
		rewrite_map_filename = os.path.join(settings.pipeline_tmp_path, 'post_sale_rewrite_map.json')
		post_sale_rewrite_map = {}
		if os.path.exists(rewrite_map_filename):
			with open(rewrite_map_filename, 'r') as f:
				with suppress(json.decoder.JSONDecodeError):
					post_sale_rewrite_map = json.load(f)
		return post_sale_rewrite_map

	@staticmethod
	def persist_prev_post_sales_data(post_sale_rewrite_map):
		rewrite_map_filename = os.path.join(settings.pipeline_tmp_path, 'post_sale_rewrite_map.json')
		with open(rewrite_map_filename, 'w') as f:
			json.dump(post_sale_rewrite_map, f)
			print(f'Saved post-sales rewrite map to {rewrite_map_filename}')

	def run(self, **options):
		'''Run the Provenance bonobo pipeline.'''
		start = timeit.default_timer()
		services = self.get_services(**options)
		super().run(services=services, **options)
		print(f'Pipeline runtime: {timeit.default_timer() - start}', file=sys.stderr)

		count = len(self.writers)
		for seq_no, w in enumerate(self.writers):
			print('[%d/%d] writers being flushed' % (seq_no+1, count))
			if isinstance(w, MergingMemoryWriter):
				w.flush()

		print('====================================================')
		print('Running post-processing of post-sale data...')
		counter = services['lot_counter']
		post_map = services['post_sale_map']
		self.generate_prev_post_sales_data(counter, post_map)
		print(f'>>> {len(post_map)} post sales records')
		print('Total runtime: ', timeit.default_timer() - start)<|MERGE_RESOLUTION|>--- conflicted
+++ resolved
@@ -296,26 +296,17 @@
 class ProvenancePipeline(PipelineBase):
 	'''Bonobo-based pipeline for transforming Provenance data from CSV into JSON-LD.'''
 	def __init__(self, input_path, catalogs, auction_events, contents, **kwargs):
-<<<<<<< HEAD
-=======
 		project_name = 'provenance'
 		helper = ProvenanceUtilityHelper(project_name)
 		self.uid_tag_prefix = UID_TAG_PREFIX
->>>>>>> 260035a1
 
 		vocab.register_instance('fire', {'parent': model.Type, 'id': '300068986', 'label': 'Fire'})
 		vocab.register_instance('animal', {'parent': model.Type, 'id': '300249395', 'label': 'Animal'})
 		vocab.register_instance('history', {'parent': model.Type, 'id': '300033898', 'label': 'History'})
 		vocab.register_vocab_class('AuctionCatalog', {'parent': model.HumanMadeObject, 'id': '300026068', 'label': 'Auction Catalog', 'metatype': 'work type'})
 
-<<<<<<< HEAD
-		self.project_name = 'provenance'
-		self.helper = ProvenanceUtilityHelper()
-		super().__init__()
-=======
 		super().__init__(helper=helper)
 		self.project_name = project_name
->>>>>>> 260035a1
 
 		self.graph_0 = None
 		self.graph_1 = None
