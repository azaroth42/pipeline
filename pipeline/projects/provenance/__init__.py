--- conflicted
+++ resolved
@@ -921,8 +921,24 @@
 				AddFieldNames(field_names=self.auction_events_headers)
 			)
 
-<<<<<<< HEAD
-=======
+			auction_events = self.add_auction_events_chain(g, auction_events_records, serialize=True)
+			_ = self.add_catalog_linguistic_objects_chain(g, auction_events, serialize=True)
+			_ = self.add_places_chain(g, auction_events, serialize=True)
+
+			houses = g.add_chain(
+				ExtractKeyedValues(key='auction_house'),
+				pipeline.linkedart.MakeLinkedArtAuctionHouseOrganization(),
+				_input=auction_events.output
+			)
+			_ = self.add_person_or_group_chain(g, houses, serialize=True)
+
+		for g in component2:
+			physical_catalog_records = g.add_chain(
+				MatchingFiles(path='/', pattern=self.catalogs_files_pattern, fs='fs.data.provenance'),
+				CurriedCSVReader(fs='fs.data.provenance', limit=self.limit),
+				AddFieldNames(field_names=self.catalogs_headers),
+			)
+
 			catalogs = self.add_physical_catalogs_chain(g, physical_catalog_records, serialize=True)
 
 			catalog_owners = g.add_chain(
@@ -931,28 +947,6 @@
 				_input=catalogs.output
 			)
 			_ = self.add_person_or_group_chain(g, catalog_owners, serialize=True)
-
->>>>>>> 1a4f3eb8
-			auction_events = self.add_auction_events_chain(g, auction_events_records, serialize=True)
-			_ = self.add_catalog_linguistic_objects_chain(g, auction_events, serialize=True)
-			_ = self.add_places_chain(g, auction_events, serialize=True)
-
-			houses = g.add_chain(
-				ExtractKeyedValues(key='auction_house'),
-				pipeline.linkedart.MakeLinkedArtAuctionHouseOrganization(),
-				_input=auction_events.output
-			)
-			_ = self.add_person_or_group_chain(g, houses, serialize=True)
-
-		for g in component2:
-			physical_catalog_records = g.add_chain(
-				MatchingFiles(path='/', pattern=self.catalogs_files_pattern, fs='fs.data.provenance'),
-				CurriedCSVReader(fs='fs.data.provenance', limit=self.limit),
-				AddFieldNames(field_names=self.catalogs_headers),
-			)
-
-			catalogs = self.add_physical_catalogs_chain(g, physical_catalog_records, serialize=True)
-			_ = self.add_physical_catalog_owners_chain(g, catalogs, serialize=True)
 
 		for g in component3:
 			contents_records = g.add_chain(
