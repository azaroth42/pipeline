--- conflicted
+++ resolved
@@ -10,9 +10,6 @@
 from sqlalchemy import create_engine
 from sqlalchemy.engine.url import URL
 
-<<<<<<< HEAD
-import pipeline.execution
-=======
 import bonobo
 import settings
 
@@ -20,7 +17,6 @@
 from cromulent import model, vocab
 from pipeline.util import CaseFoldingSet
 from pipeline.linkedart import add_crom_data, get_crom_object
->>>>>>> 70d445c3
 from pipeline.nodes.basic import \
 			AddArchesModel, \
 			Serializer
@@ -143,13 +139,6 @@
 			sys.stderr.write('*** No serialization chain defined\n')
 
 	def run_graph(self, graph, *, services):
-<<<<<<< HEAD
-		if False:
-			bonobo.run(graph, services=services)
-		else:
-			e = pipeline.execution.GraphExecutor(graph, services)
-			e.run()
-=======
 		if True:
 			bonobo.run(graph, services=services)
 		else:
@@ -260,5 +249,4 @@
 		assignment = model.AttributeAssignment(ident='')
 		assignment.carried_out_by = self.static_instances.get_instance('Group', 'gri')
 		catalog_id.assigned_by = assignment
-		return catalog_id
->>>>>>> 70d445c3
+		return catalog_id