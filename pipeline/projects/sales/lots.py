import warnings
import pprint
import traceback
from contextlib import suppress

from bonobo.config import Option, Service, Configurable

from cromulent import model, vocab

import pipeline.execution
from pipeline.projects.sales.util import object_key
from pipeline.util import \
		implode_date, \
		timespan_from_outer_bounds, \
		timespan_before, \
		timespan_after
from pipeline.util.cleaners import parse_location_name
import pipeline.linkedart
from pipeline.linkedart import add_crom_data, get_crom_object

#mark - Auction of Lot

class AddAuctionOfLot(Configurable):
	'''Add modeling data for the auction of a lot of objects.'''

	helper = Option(required=True)
	problematic_records = Service('problematic_records')
	event_properties = Service('event_properties')
	non_auctions = Service('non_auctions')
	transaction_types = Service('transaction_types')
	def __init__(self, *args, **kwargs):
		self.lot_cache = {}
		super().__init__(*args, **kwargs)

	@staticmethod
	def set_lot_auction_houses(lot, cno, auction_houses):
		'''Associate the auction house with the auction lot.'''
		if auction_houses:
			for house in auction_houses:
				lot.carried_out_by = house

	def set_lot_location(self, lot, cno, auction_locations):
		'''Associate the location with the auction lot.'''
		place_uri = auction_locations.get(cno)
		base_uri = self.helper.make_proj_uri('AUCTION-EVENT', cno, 'PLACE', '')
		if place_uri:
			place_data = self.helper.make_place({'uri': place_uri}, base_uri=base_uri)
			place = get_crom_object(place_data)
			lot.took_place_at = place
		else:
			print(f'*** No place URI found for lot in catalog {cno}')

	@staticmethod
	def set_lot_date(lot, auction_data, event_dates):
		'''Associate a timespan with the auction lot.'''
		date = implode_date(auction_data, 'lot_sale_')
		if date:
			begin = implode_date(auction_data, 'lot_sale_', clamp='begin')
			end = implode_date(auction_data, 'lot_sale_', clamp='eoe')
			bounds = [begin, end]
		else:
			bounds = []

		if bounds:
			if auction_data.get('lot_sale_mod'):
				# if the lot sale date is marked as uncertain:
				#   - use the event end date as the lot sale's end_of_the_end
				#   - if the event doesn't have a known end date, assert no end_of_the_end for the lot sale
				if event_dates and event_dates[1]:
					bounds[1] = event_dates[1]
				else:
					bounds[1] = None
			ts = timespan_from_outer_bounds(*bounds)
			ts.identified_by = model.Name(ident='', content=date)
			lot.timespan = ts

	def set_lot_notes(self, lot, auction_data, sale_type):
		'''Associate notes with the auction lot.'''
		cno, lno, _ = object_key(auction_data)
		notes = auction_data.get('lot_notes')
		if notes:
			note_id = lot.id + '-Notes'
			lot.referred_to_by = vocab.Note(ident=note_id, content=notes)
		if not lno:
			warnings.warn(f'Setting empty identifier on {lot.id}')
		lno = str(lno)
		lot.identified_by = vocab.LotNumber(ident='', content=lno)

	def set_lot_objects(self, lot, cno, lno, auction_of_lot_uri, data, sale_type):
		'''Associate the set of objects with the auction lot.'''
		set_type = vocab.AuctionLotSet if sale_type == 'Auction' else vocab.CollectionSet
		coll = set_type(ident=f'{auction_of_lot_uri}-Set')
		shared_lot_number = self.helper.shared_lot_number_from_lno(lno)
		coll._label = f'Object Set for Lot {cno} {shared_lot_number}'
		est_price = data.get('estimated_price')
		if est_price:
			coll.dimension = get_crom_object(est_price)
		start_price = data.get('start_price')
		if start_price:
			coll.dimension = get_crom_object(start_price)

		ask_price = data.get('ask_price')
		if ask_price:
			coll.dimension = get_crom_object(ask_price)

		lot.used_specific_object = coll
		data['_lot_object_set'] = add_crom_data(data={}, what=coll)

	def __call__(self, data, non_auctions, event_properties, problematic_records, transaction_types):
		'''Add modeling data for the auction of a lot of objects.'''
		self.helper.copy_source_information(data['_object'], data)

		auction_houses_data = event_properties['auction_houses']

		auction_locations = event_properties['auction_locations']
		auction_data = data['auction_of_lot']
		try:
			lot_object_key = object_key(auction_data)
		except Exception as e:
			warnings.warn(f'Failed to compute lot object key from data {auction_data} ({e})')
			pprint.pprint({k: v for k, v in data.items() if v != ''})
			raise
		cno, lno, date = lot_object_key
		sale_type = non_auctions.get(cno, 'Auction')

		ask_price = data.get('ask_price', {}).get('ask_price')
		if ask_price:
			# if there is an asking price/currency, it's a direct sale, not an auction;
			# filter these out from subsequent modeling of auction lots.
			warnings.warn(f'Skipping {cno} {lno} because it asserts an asking price')
			return

		if sale_type != 'Auction':
			# the records in this sales catalog do not represent auction sales, so the
			# price data should not be asserted as a sale price, but instead as an
			# asking price.
			with suppress(KeyError):
				prices = data['price']
				del data['price']
				if prices:
					price_data = prices[0]
					price = get_crom_object(price_data)
					if price:
						ma = vocab.add_classification(price, vocab.AskingPrice)
						data['ask_price'] = add_crom_data(price_data, ma)

		shared_lot_number = self.helper.shared_lot_number_from_lno(lno)
		uid, uri = self.helper.shared_lot_number_ids(cno, lno, date)
		sale_data = {
			'uid': uid,
			'uri': uri
		}

		lot = self.helper.sale_for_sale_type(sale_type, lot_object_key)
		data['lot_object_id'] = f'{cno} {lno} ({date})'

		if 'link_to_pdf' in auction_data:
			url = auction_data['link_to_pdf']
			page_url = self.helper.make_shared_uri('WEB', url)
			page = vocab.WebPage(ident=page_url, label=url)
			page.digitally_carried_by = model.DigitalObject(ident=url)
			lot.referred_to_by = page
			if '_texts' not in data:
				data['_texts'] = []
			data['_texts'].append(add_crom_data(data={}, what=page))

		for problem_key, problem in problematic_records.get('lots', []):
			# TODO: this is inefficient, but will probably be OK so long as the number
			#       of problematic records is small. We do it this way because we can't
			#       represent a tuple directly as a JSON dict key, and we don't want to
			#       have to do post-processing on the services JSON files after loading.
			if tuple(problem_key) == lot_object_key:
				note = model.LinguisticObject(ident='', content=problem)
				note.classified_as = vocab.instances["brief text"]
				note.classified_as = model.Type(
					ident=self.helper.problematic_record_uri,
					label='Problematic Record'
				)
				lot.referred_to_by = note

		cite_content = []
		if data.get('transaction_so'):
			cite_content.append(data['transaction_so'])
		if data.get('transaction_cite'):
			cite_content.append(data['transaction_cite'])
		if cite_content:
			content = ', '.join(cite_content)
			cite = vocab.BibliographyStatement(ident='', content=content, label='Source of transaction type')
			cite.identified_by = model.Name(ident='', content='Source of transaction type')
			lot.referred_to_by = cite

		transaction = data.get('transaction')
		SOLD = transaction_types['sold']
		WITHDRAWN = transaction_types['withdrawn']
		self.set_lot_objects(lot, cno, lno, sale_data['uri'], data, sale_type)
		auction, _, _ = self.helper.sale_event_for_catalog_number(cno, sale_type)
		if transaction not in WITHDRAWN:
			lot.part_of = auction
			event_dates = event_properties['auction_dates'].get(cno)

			auction_houses = [
				get_crom_object(self.helper.add_auction_house_data(h.copy()))
				for h in auction_houses_data.get(cno, [])
			]

			self.set_lot_auction_houses(lot, cno, auction_houses)
			self.set_lot_location(lot, cno, auction_locations)
			self.set_lot_date(lot, auction_data, event_dates)
			self.set_lot_notes(lot, auction_data, sale_type)

			tx_uri = self.helper.transaction_uri_for_lot(auction_data, data)
			lots = self.helper.lots_in_transaction(auction_data, data)
			tx = vocab.ProvenanceEntry(ident=tx_uri)
			tx._label = prov_entry_label(sale_type, transaction, transaction_types, cno, lots, date, 'of')
			lot.caused = tx
			tx_data = {'uri': tx_uri}

			if transaction in SOLD:
				multi = self.helper.transaction_contains_multiple_lots(auction_data, data)
				if multi:
					tx_data['multi_lot_tx'] = lots

			with suppress(AttributeError):
				tx_data['_date'] = lot.timespan
			data['_prov_entry_data'] = add_crom_data(data=tx_data, what=tx)

			data['_event_causing_prov_entry'] = add_crom_data(data=sale_data, what=lot)
		yield data

def prov_entry_label(sale_type, transaction, transaction_types, cno, lots, date, rel):
	SOLD = transaction_types['sold']
	id = f'{cno} {lots} ({date})'
	if sale_type == 'Auction':
		if transaction in SOLD:
			return f'Sale {rel} {id}'
		else:
			return f'Offer {rel} {id}'
	else:
		return f'Provenance Entry {rel} Lot {cno} {lots} ({date})'

class AddAcquisitionOrBidding(Configurable):
	helper = Option(required=True)
	non_auctions = Service('non_auctions')
	event_properties = Service('event_properties')
	buy_sell_modifiers = Service('buy_sell_modifiers')
	transaction_types = Service('transaction_types')

	def __init__(self, *args, **kwargs):
		self.custody_xfer_purposes = {
			'selling': vocab.instances['act of selling'],
			'returning': vocab.instances['act of returning'],
			'completing sale': vocab.instances['act of completing sale'],
		}
		super().__init__(*args, **kwargs)

	def related_procurement(self, hmo, tx_label_args, current_tx=None, current_ts=None, buyer=None, seller=None, previous=False, ident=None):
		'''
		Returns a new `vocab.ProvenanceEntry` object (and related acquisition) that is temporally
		related to the supplied procurement and associated data. The new procurement is for
		the given object, and has the given buyer and seller (both optional).

		If the `previous` flag is `True`, the new procurement is occurs before `current_tx`,
		and if the timespan `current_ts` is given, has temporal data to that effect. If
		`previous` is `False`, this relationship is reversed.
		'''

		tx = vocab.ProvenanceEntry(ident=ident)
		tx._label = prov_entry_label(*tx_label_args)
		if current_tx:
			if previous:
				tx.ends_before_the_start_of = current_tx
			else:
				tx.starts_after_the_end_of = current_tx
		modifier_label = 'Previous' if previous else 'Subsequent'
		try:
			pacq = model.Acquisition(ident='', label=f'{modifier_label} Acquisition of: “{hmo._label}”')
			pxfer = model.TransferOfCustody(ident='', label=f'{modifier_label} Transfer of Custody of: “{hmo._label}”')
		except AttributeError:
			pacq = model.Acquisition(ident='', label=f'{modifier_label} Acquisition')
			pxfer = model.TransferOfCustody(ident='', label=f'{modifier_label} Transfer of Custody')
		pacq.transferred_title_of = hmo
		pxfer.transferred_custody_of = hmo
		if buyer:
			pacq.transferred_title_to = buyer
			pxfer.transferred_custody_to = buyer
		if seller:
			pacq.transferred_title_from = seller
			pxfer.transferred_custody_from = seller

		tx.part = pacq
		tx.part = pxfer
		if current_ts:
			if previous:
				pacq.timespan = timespan_before(current_ts)
			else:
				pacq.timespan = timespan_after(current_ts)
		return tx, pacq

	def _price_note(self, price):
		'''
		For lots with multiple payment records, the first is asserted as the real payment.
		The rest are turned into LinguisticObjects and associated with the payment as
		`referred_to_by`. This function constructs the content for that LinguisticObject,
		containing price, currency, citations, and notes.
		'''
		amnt = get_crom_object(price)
		try:
			value = amnt.value
		except:
			return None

		label = f'{value}'
		if hasattr(amnt, 'currency'):
			currency = amnt.currency
			label = f'{value} {currency._label}'

		notes = []
		cites = []
		if hasattr(amnt, 'referred_to_by'):
			for ref in amnt.referred_to_by:
				content = ref.content
				classification = {c._label for c in ref.classified_as}
				if 'Note' in classification:
					notes.append(content)
				else:
					cites.append(content)

		strings = []
		if notes:
			strings.append(', '.join(notes))
		if cites:
			strings.append(', '.join(cites))
		if strings:
			content = '; '.join(strings)
			label += f'; {content}'
		return label

	def final_owner_procurement(self, tx_label_args, final_owner, current_tx, hmo, current_ts):
		tx_uri = hmo.id + '-FinalOwnerProv'
		tx, acq = self.related_procurement(hmo, tx_label_args, current_tx, current_ts, buyer=final_owner, ident=tx_uri)
		return tx, acq

	def add_transfer_of_custody(self, data, current_tx, xfer_to, xfer_from, sequence=1, purpose=None):
		buyers = xfer_to
		sellers = xfer_from
		hmo = get_crom_object(data)
		parent = data['parent_data']
		auction_data = parent['auction_of_lot']
		cno, lno, date = object_key(auction_data)

		xfer_label = None
		purpose_label = f'(for {purpose}) ' if purpose else ''
		try:
			object_label = f'“{hmo._label}”'
			xfer_label = f'Transfer of Custody {purpose_label}of {cno} {lno} ({date}): {object_label}'
		except AttributeError:
			object_label = '(object)'
			xfer_label = f'Transfer of Custody {purpose_label}of {cno} {lno} ({date})'

		# TODO: pass in the tx to use instead of getting it from `parent`
		tx_data = parent['_prov_entry_data']
		current_tx = get_crom_object(tx_data)

		xfer_id = hmo.id + f'-CustodyTransfer-{sequence}'
		xfer = model.TransferOfCustody(ident=xfer_id, label=xfer_label)
		xfer.transferred_custody_of = hmo
		if purpose in self.custody_xfer_purposes:
			xfer.specific_purpose = self.custody_xfer_purposes[purpose]

		for seller_data in sellers:
			seller = get_crom_object(seller_data)
			xfer.transferred_custody_from = seller

		for buyer_data in buyers:
			buyer = get_crom_object(buyer_data)
			xfer.transferred_custody_to = buyer

		current_tx.part = xfer

	def attach_source_catalog(self, data, acq, people):
		phys_catalog_notes = {}
		phys_catalogs = {}
		for p in people:
			if '_name_source_catalog_key' in p:
				source_catalog_key = p['_name_source_catalog_key']
				so_cno, so_owner, so_copy = source_catalog_key
				if source_catalog_key in phys_catalog_notes:
					hand_notes = phys_catalog_notes[source_catalog_key]
					catalog = phys_catalogs[source_catalog_key]
				else:
					hand_notes = self.helper.physical_catalog_notes(so_cno, so_owner, so_copy)
					catalog_uri = self.helper.physical_catalog_uri(so_cno, so_owner, so_copy)
					catalog = model.HumanMadeObject(ident=catalog_uri)
					phys_catalog_notes[source_catalog_key] = hand_notes
					phys_catalogs[source_catalog_key] = catalog
					catalog.carries = hand_notes
				acq.referred_to_by = hand_notes
		data['_phys_catalog_notes'] = [add_crom_data(data={}, what=n) for n in phys_catalog_notes.values()]
		data['_phys_catalogs'] = [add_crom_data(data={}, what=c) for c in phys_catalogs.values()]

	def add_acquisition(self, data, buyers, sellers, non_auctions, buy_sell_modifiers, transaction, transaction_types):
		'''Add modeling of an acquisition as a transfer of title from the seller to the buyer'''
		hmo = get_crom_object(data)
		parent = data['parent_data']
	# 	transaction = parent['transaction']
		prices = parent.get('price')
		auction_data = parent['auction_of_lot']
		lot_object_key = object_key(auction_data)
		cno, lno, date = lot_object_key
		sale_type = non_auctions.get(cno, 'Auction')
		data['buyer'] = buyers
		data['seller'] = sellers

		acq_label = None
		try:
			object_label = f'“{hmo._label}”'
			acq_label = f'Acquisition of {cno} {lno} ({date}): {object_label}'
		except AttributeError:
			object_label = '(object)'
			acq_label = f'Acquisition of {cno} {lno} ({date})'

	# 	if not prices:
	# 		print(f'*** No price data found for {transaction} transaction')

		tx_data = parent['_prov_entry_data']
		current_tx = get_crom_object(tx_data)
		payment_id = current_tx.id + '-Pay'

		acq_id = hmo.id + '-Acq'
		acq = model.Acquisition(ident=acq_id, label=acq_label)
		acq.transferred_title_of = hmo

		self.attach_source_catalog(data, acq, buyers + sellers)

		multi = tx_data.get('multi_lot_tx')
		paym_label = f'multiple lots {multi}' if multi else object_label
		paym = model.Payment(ident=payment_id, label=f'Payment for {paym_label}')

		THROUGH = set(buy_sell_modifiers['through'])
		FOR = set(buy_sell_modifiers['for'])

		single_seller = (len(sellers) == 1)
		single_buyer = (len(buyers) == 1)

		for seller_data in sellers:
			seller = get_crom_object(seller_data)
			mod = seller_data.get('auth_mod_a', '')

			if mod == 'or':
				mod_non_auth = seller_data.get('auth_mod')
				if mod_non_auth:
					acq.referred_to_by = vocab.Note(ident='', label=f'Seller modifier', content=mod_non_auth)
				warnings.warn('Handle OR buyer modifier') # TODO: some way to model this uncertainty?

			if mod in THROUGH:
				acq.carried_out_by = seller
				paym.carried_out_by = seller
			elif mod in FOR:
				acq.transferred_title_from = seller
				paym.paid_to = seller
			elif mod == 'or anonymous':
				acq_assignment = vocab.PossibleAssignment(ident='', label=f'Uncertain seller as previous title holder in acquisition')
				acq_assignment.assigned_property = 'transferred_title_from'
				acq_assignment.assigned = seller
				acq.attributed_by = acq_assignment

				paym_assignment = vocab.PossibleAssignment(ident='', label=f'Uncertain seller as recipient of payment')
				paym_assignment.assigned_property = 'paid_to'
				paym_assignment.assigned = seller
				paym.attributed_by = paym_assignment
			else:
				# covers non-modified
				acq.carried_out_by = seller
				acq.transferred_title_from = seller
				paym.carried_out_by = seller
				paym.paid_to = seller

		for buyer_data in buyers:
			buyer = get_crom_object(buyer_data)
			mod = buyer_data.get('auth_mod_a', '')

			if mod == 'or':
				# or/or others/or another
				mod_non_auth = buyer_data.get('auth_mod')
				if mod_non_auth:
					acq.referred_to_by = vocab.Note(ident='', label=f'Buyer modifier', content=mod_non_auth)
				warnings.warn(f'Handle buyer modifier: {mod}') # TODO: some way to model this uncertainty?

			if mod in THROUGH:
				acq.carried_out_by = buyer
				paym.carried_out_by = buyer
			else:
				# covers FOR modifiers and non-modified
				acq.transferred_title_to = buyer
				paym.paid_from = buyer

		if prices:
			amnt = get_crom_object(prices[0])
			paym.paid_amount = amnt
			for price in prices[1:]:
				amnt = get_crom_object(price)
				content = self._price_note(price)
				if content:
					paym.referred_to_by = vocab.PriceStatement(ident='', content=content)

		ts = tx_data.get('_date')
		if ts:
			acq.timespan = ts

		current_tx.part = acq
		current_tx.part = paym
		data['_procurements'] += [add_crom_data(data={}, what=current_tx)]
	# 	lot_uid, lot_uri = helper.shared_lot_number_ids(cno, lno)
		# TODO: `annotation` here is from add_physical_catalog_objects
	# 	paym.referred_to_by = annotation

		data['_acquisition'] = add_crom_data(data={'uri': acq_id}, what=acq)

		final_owner_data = data.get('_final_org', [])
		if final_owner_data:
			data['_organizations'].append(final_owner_data)
			final_owner = get_crom_object(final_owner_data)
			tx_label_args = tuple([sale_type, 'Sold', transaction_types] + list(lot_object_key) + ['leading to the currently known location of'])
			tx, acq = self.final_owner_procurement(tx_label_args, final_owner, current_tx, hmo, ts)
			note = final_owner_data.get('note')
			if note:
				acq.referred_to_by = vocab.Note(ident='', content=note)
			data['_procurements'].append(add_crom_data(data={}, what=tx))

		post_own = data.get('post_owner', [])
		prev_own = data.get('prev_owner', [])
		prev_post_owner_records = [(post_own, False), (prev_own, True)]
		for owner_data, rev in prev_post_owner_records:
			if rev:
				rev_name = 'prev-owner'
			else:
				rev_name = 'post-owner'
			ignore_fields = {'own_so', 'own_auth_l', 'own_auth_d'}
			for seq_no, owner_record in enumerate(owner_data):
				record_id = f'{rev_name}-{seq_no+1}'
				if not any([bool(owner_record.get(k)) for k in owner_record.keys() if k not in ignore_fields]):
					# some records seem to have metadata (source information, location, or notes)
					# but no other fields set these should not constitute actual records of a prev/post owner.
					continue
				self.handle_prev_post_owner(data, tx_data, sale_type, transaction_types, lot_object_key, owner_record, record_id, rev, ts)
		yield data, current_tx

	def handle_prev_post_owner(self, data, tx_data, sale_type, transaction_types, lot_object_key, owner_record, record_id, rev, ts=None):
		hmo = get_crom_object(data)
		current_tx = get_crom_object(tx_data)
		sales_record = get_crom_object(data['_record'])
		if rev:
			rel = f'leading to the previous ownership of'
			source_label = 'Source of information on history of the object prior to the current sale.'
		else:
			rel = f'leading to the subsequent ownership of'
			source_label = 'Source of information on history of the object after the current sale.'
		owner_record.update({
			'pi_record_no': data['pi_record_no'],
			'ulan': owner_record['own_ulan'],
			'auth_name': owner_record['own_auth'],
			'name': owner_record['own']
		})
		self.add_person(owner_record, sales_record, rec_id=record_id, role='artist')
		owner = get_crom_object(owner_record)

		# TODO: handle other fields of owner_record: own_auth_d, own_auth_q, own_ques, own_so

		if owner_record.get('own_auth_l'):
			loc = owner_record['own_auth_l']
			current = parse_location_name(loc, uri_base=self.helper.uid_tag_prefix)
			place_data = self.helper.make_place(current)
			place = get_crom_object(place_data)
			owner.residence = place
			data['_owner_locations'].append(place_data)

		if '_other_owners' not in data:
			data['_other_owners'] = []
		data['_other_owners'].append(owner_record)

		tx_uri = hmo.id + f'-{record_id}-Prov'
		tx_label_args = tuple([sale_type, 'Sold', transaction_types] + list(lot_object_key) + [rel])
		tx, _ = self.related_procurement(hmo, tx_label_args, current_tx, ts, buyer=owner, previous=rev, ident=tx_uri)

		own_info_source = owner_record.get('own_so')
		if own_info_source:
			note = vocab.SourceStatement(ident='', content=own_info_source, label=source_label)
			tx.referred_to_by = note

		ptx_data = tx_data.copy()
		data['_procurements'].append(add_crom_data(data=ptx_data, what=tx))

	def add_sellers(self, data:dict, sale_type, transaction, transaction_types, sellers, rel, source=None):
		hmo = get_crom_object(data)
		parent = data['parent_data']
		auction_data = parent['auction_of_lot']
		lot_object_key = object_key(auction_data)
		cno, lno, date = lot_object_key
		lot = get_crom_object(parent['_event_causing_prov_entry'])
		ts = getattr(lot, 'timespan', None)

		prev_procurements = []
		tx_label_args = tuple([sale_type, 'Sold', transaction_types] + list(lot_object_key) + [rel])
		for i, seller_data in enumerate(sellers):
			seller = get_crom_object(seller_data)
			tx_uri = hmo.id + f'-seller-{i}-Prov'
			tx, acq = self.related_procurement(hmo, tx_label_args, current_ts=ts, buyer=seller, previous=True, ident=tx_uri)
			self.attach_source_catalog(data, acq, [seller_data])
			if source:
				tx.referred_to_by = source
			prev_procurements.append(add_crom_data(data={}, what=tx))
		data['_procurements'] += prev_procurements
		return prev_procurements

	def add_non_sale_sellers(self, data:dict, sellers, sale_type, transaction, transaction_types):
		parent = data['parent_data']
		auction_data = parent['auction_of_lot']
		cno, lno, date = object_key(auction_data)

		own_info_source = f'Listed as the seller of object in {cno} {lno} ({date}) that was not sold'
		note = vocab.SourceStatement(ident='', content=own_info_source)
		rel = 'leading to the previous ownership of'
		return self.add_sellers(data, sale_type, transaction, transaction_types, sellers, rel, source=note)

	def add_private_sellers(self, data:dict, sellers, sale_type, transaction, transaction_types):
		parent = data['parent_data']
		auction_data = parent['auction_of_lot']
		cno, lno, date = object_key(auction_data)

		own_info_source = f'Listed as the seller of object in {cno} {lno} ({date}) that was privately sold'
		note = vocab.SourceStatement(ident='', content=own_info_source)
		rel = 'leading to the previous ownership of'
		return self.add_sellers(data, sale_type, transaction, transaction_types, sellers, rel, source=note)

	def add_bidding(self, data:dict, buyers, sellers, buy_sell_modifiers, sale_type, transaction, transaction_types, auction_houses_data):
		'''Add modeling of bids that did not lead to an acquisition'''
		hmo = get_crom_object(data)
		parent = data['parent_data']
		data['seller'] = sellers
		auction_data = parent['auction_of_lot']
		lot_object_key = object_key(auction_data)
		cno, lno, date = lot_object_key
		lot_data = parent.get('_event_causing_prov_entry')
		if not lot_data:
			return
		lot = get_crom_object(lot_data)
		if not lot:
			return
		ts = lot.timespan

		UNSOLD = transaction_types['unsold']
		model_custody_return = transaction in UNSOLD
		prev_procurements = self.add_non_sale_sellers(data, sellers, sale_type, transaction, transaction_types)

		prices = parent.get('price', [])
		if not prices:
			yield data
		amnts = [get_crom_object(p) for p in prices]

		tx_data = parent.get('_prov_entry_data')
		tx = get_crom_object(tx_data)
		houses = auction_houses_data
		self.add_transfer_of_custody(data, tx, xfer_to=houses, xfer_from=sellers, sequence=1, purpose='selling')
		if model_custody_return:
			self.add_transfer_of_custody(data, tx, xfer_to=sellers, xfer_from=houses, sequence=2, purpose='returning')

		if '_procurements' not in data:
			data['_procurements'] = []
		data['_procurements'].append(tx_data)

		if amnts:
			bidding_id = hmo.id + '-Bidding'
			all_bids = model.Activity(ident=bidding_id, label=f'Bidding on {cno} {lno} ({date})')
			for tx_data in prev_procurements:
				tx = get_crom_object(tx_data)
				all_bids.starts_after_the_end_of = tx

			all_bids.part_of = lot

			THROUGH = set(buy_sell_modifiers['through'])
			FOR = set(buy_sell_modifiers['for'])

			for seq_no, amnt in enumerate(amnts):
				bid_id = hmo.id + f'-Bid-{seq_no}'
				bid = vocab.Bidding(ident=bid_id)
				prop_id = hmo.id + f'-Bid-{seq_no}-Promise'
				try:
					amnt_label = amnt._label
					bid._label = f'Bid of {amnt_label} on {cno} {lno} ({date})'
					prop = model.PropositionalObject(ident=prop_id, label=f'Promise to pay {amnt_label}')
				except AttributeError:
					bid._label = f'Bid on {cno} {lno} ({date})'
					prop = model.PropositionalObject(ident=prop_id, label=f'Promise to pay')

				prop.refers_to = amnt
				bid.created = prop

				# TODO: there are often no buyers listed for non-sold records.
				#       should we construct an anonymous person to carry out the bid?
				for buyer_data in buyers:
					buyer = get_crom_object(buyer_data)
					mod = buyer_data.get('auth_mod_a', '')
					if mod in THROUGH:
						bid.carried_out_by = buyer
					elif mod in FOR:
						warnings.warn(f'buyer modifier {mod} for non-sale bidding: {cno} {lno} {date}')
					else:
						bid.carried_out_by = buyer

				all_bids.part = bid

			final_owner_data = data.get('_final_org')
			if final_owner_data:
				data['_organizations'].append(final_owner_data)
				final_owner = get_crom_object(final_owner_data)
				hmo = get_crom_object(data)
				tx_label_args = tuple([sale_type, 'Sold', transaction_types] + list(lot_object_key) + ['leading to the currently known location of'])
				tx, acq = self.final_owner_procurement(tx_label_args, final_owner, None, hmo, ts)
				note = final_owner_data.get('note')
				if note:
					acq.referred_to_by = vocab.Note(ident='', content=note)
				data['_procurements'].append(add_crom_data(data={}, what=tx))

			data['_bidding'] = {'uri': bidding_id}
			add_crom_data(data=data['_bidding'], what=all_bids)
			yield data
		else:
			warnings.warn(f'*** No price data found for {parent["transaction"]!r} transaction')
			yield data

	def add_person(self, data:dict, sales_record, rec_id, **kwargs):
		'''
		Add modeling data for people, based on properties of the supplied `data` dict.

		This function adds properties to `data` before calling
		`pipeline.linkedart.MakeLinkedArtPerson` to construct the model objects.
		'''
		self.helper.add_person(data, sales_record, relative_id=rec_id, **kwargs)
		return data

	def __call__(self, data:dict, non_auctions, event_properties, buy_sell_modifiers, transaction_types):
		'''Determine if this record has an acquisition or bidding, and add appropriate modeling'''
		parent = data['parent_data']

		auction_houses_data = event_properties['auction_houses']
		event_experts = event_properties['experts']
		event_commissaires = event_properties['commissaire']

		sales_record = get_crom_object(data['_record'])
		transaction = parent['transaction']
		transaction = transaction.replace('[?]', '').rstrip()
		auction_data = parent['auction_of_lot']
		cno, lno, date = object_key(auction_data)
		shared_lot_number = self.helper.shared_lot_number_from_lno(lno)
		buyers = [
			self.add_person(
				self.helper.copy_source_information(p, parent),
				sales_record,
				f'buyer_{i+1}',
				catalog_number=cno
			) for i, p in enumerate(parent['buyer'])
		]

		sellers = [
			self.add_person(
				self.helper.copy_source_information(p, parent),
				sales_record,
				f'seller_{i+1}',
				catalog_number=cno
			) for i, p in enumerate(parent['seller'])
		]

<<<<<<< HEAD
		SOLD = CaseFoldingSet(transaction_types['sold'])
		UNSOLD = CaseFoldingSet(transaction_types['unsold'])
		UNKNOWN = CaseFoldingSet(transaction_types['unknown'])
=======
		SOLD = transaction_types['sold']
		UNSOLD = transaction_types['unsold']
		UNKNOWN = transaction_types['unknown']
>>>>>>> c3e9e7e0

		if '_procurements' not in data:
			data['_procurements'] = []

		sale_type = non_auctions.get(cno, 'Auction')
		if transaction in SOLD:
			data['_owner_locations'] = []
			for data, current_tx in self.add_acquisition(data, buyers, sellers, non_auctions, buy_sell_modifiers, transaction, transaction_types):
				if sale_type in ('Auction', 'Collection Catalog'):
					# 'Collection Catalog' is treated just like an Auction
					self.add_transfer_of_custody(data, current_tx, xfer_to=buyers, xfer_from=sellers, purpose='selling')
				elif sale_type in ('Private Contract Sale', 'Stock List'):
					# 'Stock List' is treated just like a Private Contract Sale, except for the catalogs
					metadata = {
						'pi_record_no': parent['pi_record_no'],
						'catalog_number': cno
					}
					houses = [self.helper.add_auction_house_data(h) for h in auction_houses_data.get(cno, [])]
					experts = event_experts.get(cno, [])
					commissaires = event_commissaires.get(cno, [])
					custody_recievers = houses + [add_crom_data(data={}, what=r) for r in experts + commissaires]

					for i, h in enumerate(custody_recievers):
						house = get_crom_object(h)
						if hasattr(house, 'label'):
							house._label = f'{house._label}, private sale organizer for {cno} {shared_lot_number} ({date})'
						else:
							house._label = f'Private sale organizer for {cno} {shared_lot_number} ({date})'
						data['_organizations'].append(h)

					self.add_transfer_of_custody(data, current_tx, xfer_to=custody_recievers, xfer_from=sellers, sequence=1, purpose='selling')
					self.add_transfer_of_custody(data, current_tx, xfer_to=buyers, xfer_from=custody_recievers, sequence=2, purpose='completing sale')

					prev_procurements = self.add_private_sellers(data, sellers, sale_type, transaction, transaction_types)
				yield data
		elif transaction in UNSOLD:
			houses = [self.helper.add_auction_house_data(h) for h in auction_houses_data.get(cno, [])]
			experts = event_experts.get(cno, [])
			commissaires = event_commissaires.get(cno, [])
			custody_recievers = houses + [add_crom_data(data={}, what=r) for r in experts + commissaires]
			yield from self.add_bidding(data, buyers, sellers, buy_sell_modifiers, sale_type, transaction, transaction_types, custody_recievers)
		elif transaction in UNKNOWN:
			if sale_type == 'Lottery':
				yield data
			else:
				houses = [
					self.helper.add_auction_house_data(h)
					for h in auction_houses_data.get(cno, [])
				]
				yield from self.add_bidding(data, buyers, sellers, buy_sell_modifiers, sale_type, transaction, transaction_types, houses)
		else:
			prev_procurements = self.add_non_sale_sellers(data, sellers, sale_type, transaction, transaction_types)
			lot = get_crom_object(parent['_event_causing_prov_entry'])
			for tx_data in prev_procurements:
				tx = get_crom_object(tx_data)
				lot.starts_after_the_end_of = tx
			warnings.warn(f'Cannot create acquisition data for unrecognized transaction type: {transaction!r}')
			yield data<|MERGE_RESOLUTION|>--- conflicted
+++ resolved
@@ -770,15 +770,9 @@
 			) for i, p in enumerate(parent['seller'])
 		]
 
-<<<<<<< HEAD
-		SOLD = CaseFoldingSet(transaction_types['sold'])
-		UNSOLD = CaseFoldingSet(transaction_types['unsold'])
-		UNKNOWN = CaseFoldingSet(transaction_types['unknown'])
-=======
 		SOLD = transaction_types['sold']
 		UNSOLD = transaction_types['unsold']
 		UNKNOWN = transaction_types['unknown']
->>>>>>> c3e9e7e0
 
 		if '_procurements' not in data:
 			data['_procurements'] = []
